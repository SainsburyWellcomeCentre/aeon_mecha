--- conflicted
+++ resolved
@@ -10,24 +10,17 @@
 numexpr>=1.2.1, <2
 numpy
 opencv-python
-<<<<<<< HEAD
 pandas>=1.3, <2
 scikit-learn
 scipy
 seaborn
 xarray>=0.12.3, <1
-=======
-pandas>=1.3
-scikit-learn
-scipy
-seaborn
 pyyaml
 datajoint
->>>>>>> b6b72b4e
 
 # Developers (can be separated out in a `dev_req.txt` file in future)
 bandit
 black
 flake8
 pytest
-tox
+tox