--- conflicted
+++ resolved
@@ -1,20 +1,23 @@
-<<<<<<< HEAD
+# Python environment yaml setup file
+# run e.g. w/mamba: `mamba env create -qf env.yml`
+
 name: aeon
 channels:
   - conda-forge
   - defaults
 dependencies:
-  # Users
   - python>=3.9, <3.10
-  - bandit                                            # (dev)
-  - black                                             # (dev)
+  - bandit                                                    # (dev)
+  - black                                                     # (dev)
   - blas>=1.1, <2
   - bottleneck>=1.2.1, <2
   - dotmap
   - fastparquet
-  - flake8                                            # (dev)
-  - gh                                                # (dev)
+  - flake8                                                    # (dev)
+  - gh                                                        # (dev)
   - graphviz
+  - ipykernel
+  - isort                                                     # (dev)
   - jupyter
   - jupyterlab
   - matplotlib
@@ -25,61 +28,25 @@
   - pandas>=1.3, <2
   - pip
   - plotly
+  - poetry-core
+  - pre-commit                                                # (dev)
   - pyarrow
   - pydotplus
   - pymysql
-  - pytest                                            # (dev)
-  - pytest-cov                                        # (dev)
-  - scikit-learn
-  - scipy
-  - seaborn
-  - tox                                               # (dev)
-  - xarray>=0.12.3, <1
-  - pip: # Dependencies to install from pypy with `pip`.
-    - datajoint
-    - git+https://github.com/Technologicat/pyan.git  # pyan3 (dev)
-  
-# note: dev packages can be separated out in a `env_devs.yml` file in future
-=======
-# Creates a conda environment 'aeon_env' with the required packages
-# run: mamba env create -qf env.yml
-name: aeon_env
-channels:
-  - conda-forge
-  - defaults
-dependencies:
-  - python=3.9.*
-  - pip
-  - black                  # dev
-  - fastparquet
-  - flake8                 # dev
-  - graphviz
-  - ipykernel
-  - isort                  # dev
-  - jupyter
-  - jupyterlab
-  - matplotlib
-  - numba>=0.46.0, <1
-  - numpy>=1.21.0
-  - pandas>=1.3, <2
-  - plotly
-  - poetry-core
-  - pre-commit             # dev
-  - pyarrow
-  - pydotplus
-  - pymysql
-  - pytest                 # dev
+  - pytest                                                    # (dev)
+  - pytest-cov                                                # (dev)
   - python-graphviz
   - pyyaml
   - scikit-learn
   - scipy
   - seaborn
   - setuptools_scm
+  - tox                                                       # (dev)
   - xarray>=0.12.3, <1
-  - pip:
-    - bandit               # dev
-    - datajoint
-    - opencv-python
-    - tox                  # dev
+  - pip: # Dependencies to install from pypy with `pip`.
+    - datajoint>=0.13, <1
+    - tox
     - git+https://github.com/vathes/datajoint-utilities.git
->>>>>>> 41ce4eb7
+    - git+https://github.com/Technologicat/pyan.git           # (dev)
+  
+# note: dev packages can be separated out in a `env_devs.yml` file in future