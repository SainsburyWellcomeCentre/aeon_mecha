# Creates a conda environment 'aeon_mecha' with the required packages
# run: conda env create --file environment.yml
name: aeon_env
channels:
  - conda-forge
  - defaults
dependencies:
<<<<<<< HEAD
  # Users
  - python>=3.9.4, <4
  - bottleneck>=2.6.8, <3
  - graphviz
  - jupyter
  - jupyterlab
  - matplotlib
  - numba>=0.46.0, <1
  - numexpr>=1.2.1, <2
  - numpy
  - opencv
  - pandas>=1.3, <2
  - pip
  - scikit-learn
  - scipy
  - seaborn
  - xarray>=0.12.3, <1
  - pip: # Dependencies to install from pypy with `pip`.
    - datajoint
  # Developers (can be separated out in a `dev_req.txt` file in future)
  - bandit
  - black
  - flake8
  - pytest
  - tox

=======
- python > 3.9
- black            # dev
- flake8           # dev
- graphviz
- jupyter
- jupyterlab
- matplotlib
- numpy
- pandas
- pip
- plotly
- pymysql
- pytest           # dev
- pyyaml
- scikit-learn
- scipy
- seaborn
- pip:
  - bandit         # dev
  - datajoint
  - opencv-python
  - tox            # dev

>>>>>>> 2644ea0c
<|MERGE_RESOLUTION|>--- conflicted
+++ resolved
@@ -5,7 +5,6 @@
   - conda-forge
   - defaults
 dependencies:
-<<<<<<< HEAD
   # Users
   - python>=3.9.4, <4
   - bottleneck>=2.6.8, <3
@@ -30,30 +29,4 @@
   - black
   - flake8
   - pytest
-  - tox
-
-=======
-- python > 3.9
-- black            # dev
-- flake8           # dev
-- graphviz
-- jupyter
-- jupyterlab
-- matplotlib
-- numpy
-- pandas
-- pip
-- plotly
-- pymysql
-- pytest           # dev
-- pyyaml
-- scikit-learn
-- scipy
-- seaborn
-- pip:
-  - bandit         # dev
-  - datajoint
-  - opencv-python
-  - tox            # dev
-
->>>>>>> 2644ea0c
+  - tox