--- conflicted
+++ resolved
@@ -25,11 +25,7 @@
 
 class Reader:
     """Extracts data from raw files in an Aeon dataset.
-<<<<<<< HEAD
-    
-=======
-
->>>>>>> 75120eb9
+
     Attributes:
         pattern (str): Pattern used to find raw files,
             usually in the format `<Device>_<DataStream>`.
