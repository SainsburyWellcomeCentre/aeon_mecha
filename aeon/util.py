--- conflicted
+++ resolved
@@ -14,11 +14,7 @@
             found = find_nested_key(v, key)
             if found:
                 return found
-<<<<<<< HEAD
-    elif obj is not None:
-=======
     elif isinstance(obj, list):
->>>>>>> 775e0cab
         for item in obj:
             found = find_nested_key(item, key)
             if found:
