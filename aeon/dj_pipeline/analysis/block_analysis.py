import json
import datajoint as dj
import numpy as np
import pandas as pd
import plotly.express as px
import plotly.graph_objs as go
from matplotlib import path as mpl_path
from datetime import datetime

from aeon.io import api as io_api
from aeon.analysis import utils as analysis_utils
from aeon.dj_pipeline import acquisition, fetch_stream, get_schema_name, streams, tracking
from aeon.dj_pipeline.analysis.visit import filter_out_maintenance_periods, get_maintenance_periods

schema = dj.schema(get_schema_name("block_analysis"))
logger = dj.logger


@schema
class Block(dj.Manual):
    definition = """
    -> acquisition.Experiment
    block_start: datetime(6)
    ---
    block_end=null: datetime(6)
    block_duration_hr=null: decimal(6, 3)  # (hour)
    """


@schema
class BlockDetection(dj.Computed):
    definition = """
    -> acquisition.Environment
    """

    def make(self, key):
        """
        On a per-chunk basis, check for the presence of new block, insert into Block table.
        High level logic
        1. Find the 0s in `pellet_ct` (these are times when the pellet count reset - i.e. new block)
        2. Remove any double 0s (0s within 1 second of each other) (pick the first 0)
        3. Calculate block end_times (use due_time) and durations
        4. Insert into Block table
        """
        # find the 0s in `pellet_ct` (these are times when the pellet count reset - i.e. new block)
        # that would mark the start of a new block

        chunk_start, chunk_end = (acquisition.Chunk & key).fetch1("chunk_start", "chunk_end")
        exp_key = {"experiment_name": key["experiment_name"]}

        chunk_restriction = acquisition.create_chunk_restriction(
            key["experiment_name"], chunk_start, chunk_end
        )

        block_state_query = acquisition.Environment.BlockState & exp_key & chunk_restriction
        block_state_df = fetch_stream(block_state_query)
        if block_state_df.empty:
            self.insert1(key)
            return

        block_state_df.index = block_state_df.index.round(
            "us"
        )  # timestamp precision in DJ is only at microseconds
        block_state_df = block_state_df.loc[
            (block_state_df.index > chunk_start) & (block_state_df.index <= chunk_end)
        ]

        blocks_df = block_state_df[block_state_df.pellet_ct == 0]
        # account for the double 0s - find any 0s that are within 1 second of each other, remove the 2nd one
        double_0s = blocks_df.index.to_series().diff().dt.total_seconds() < 1
        # find the indices of the 2nd 0s and remove
        double_0s = double_0s.shift(-1).fillna(False)
        blocks_df = blocks_df[~double_0s]

        block_entries = []
        if not blocks_df.empty:
            # calculate block end_times (use due_time) and durations
            blocks_df["end_time"] = blocks_df["due_time"].apply(lambda x: io_api.aeon(x))
            blocks_df["duration"] = (blocks_df["end_time"] - blocks_df.index).dt.total_seconds() / 3600

            for _, row in blocks_df.iterrows():
                block_entries.append(
                    {
                        **exp_key,
                        "block_start": row.name,
                        "block_end": row.end_time,
                        "block_duration_hr": row.duration,
                    }
                )

        Block.insert(block_entries, skip_duplicates=True)
        self.insert1(key)


# ---- Block Analysis and Visualization ----


@schema
class BlockAnalysis(dj.Computed):
    definition = """
    -> Block
    ---
    block_duration: float  # (hour)
    """

    @property
    def key_source(self):
        # Ensure that the chunk ingestion has caught up with this block before processing
        # (there exists a chunk that ends after the block end time)
        ks = Block.aggr(acquisition.Chunk, latest_chunk_end="MAX(chunk_end)")
        ks = ks * Block & "latest_chunk_end >= block_end" & "block_end IS NOT NULL"
        return ks

    class Patch(dj.Part):
        definition = """
        -> master
        patch_name: varchar(36)  # e.g. Patch1, Patch2
        ---
        pellet_count: int
        pellet_timestamps: longblob
        wheel_cumsum_distance_travelled: longblob  # wheel's cumulative distance travelled
        wheel_timestamps: longblob
        patch_threshold: longblob
        patch_threshold_timestamps: longblob
        patch_rate: float
        patch_offset: float
        """

    class Subject(dj.Part):
        definition = """
        -> master
        subject_name: varchar(32)
        ---
        weights: longblob
        weight_timestamps: longblob
        position_x: longblob
        position_y: longblob
        position_likelihood: longblob
        position_timestamps: longblob
        cumsum_distance_travelled: longblob  # subject's cumulative distance travelled
        """

    def make(self, key):
        """Restrict, fetch and aggregate data from different streams to produce intermediate data products at a per-block level (for different patches and different subjects).
        1. Query data for all chunks within the block.
        2. Fetch streams, filter by maintenance period.
        3. Fetch subject position data (SLEAP).
        4. Aggregate and insert into the table.
        """
        block_start, block_end = (Block & key).fetch1("block_start", "block_end")

        chunk_restriction = acquisition.create_chunk_restriction(
            key["experiment_name"], block_start, block_end
        )

        # Ensure the relevant streams ingestion are caught up to this block
        chunk_keys = (acquisition.Chunk & key & chunk_restriction).fetch("KEY")
        streams_tables = (
            streams.UndergroundFeederDepletionState,
            streams.UndergroundFeederDeliverPellet,
            streams.UndergroundFeederEncoder,
            tracking.SLEAPTracking,
        )
        for streams_table in streams_tables:
            if len(streams_table & chunk_keys) < len(streams_table.key_source & chunk_keys):
                raise ValueError(
                    f"BlockAnalysis Not Ready - {streams_table.__name__} not yet fully ingested for block: {key}. Skipping (to retry later)..."
                )

        self.insert1({**key, "block_duration": (block_end - block_start).total_seconds() / 3600})

        # Patch data - TriggerPellet, DepletionState, Encoder (distancetravelled)
        # For wheel data, downsample to 10Hz
        final_encoder_fs = 10

        maintenance_period = get_maintenance_periods(key["experiment_name"], block_start, block_end)

        patch_query = (
            streams.UndergroundFeeder.join(streams.UndergroundFeeder.RemovalTime, left=True)
            & key
            & f'"{block_start}" >= underground_feeder_install_time'
            & f'"{block_end}" < IFNULL(underground_feeder_removal_time, "2200-01-01")'
        )
        patch_keys, patch_names = patch_query.fetch("KEY", "underground_feeder_name")

        for patch_key, patch_name in zip(patch_keys, patch_names):
            # pellet delivery and patch threshold data
            depletion_state_df = fetch_stream(
                streams.UndergroundFeederDepletionState & patch_key & chunk_restriction
            )[block_start:block_end]

            pellet_ts_threshold_df = get_threshold_associated_pellets(patch_key, block_start, block_end)

            # wheel encoder data
            encoder_df = fetch_stream(streams.UndergroundFeederEncoder & patch_key & chunk_restriction)[
                block_start:block_end
            ]
            # filter out maintenance period based on logs
            pellet_ts_threshold_df = filter_out_maintenance_periods(
                pellet_ts_threshold_df,
                maintenance_period,
                block_end,
                dropna=True,
            )
            depletion_state_df = filter_out_maintenance_periods(
                depletion_state_df,
                maintenance_period,
                block_end,
                dropna=True,
            )
            encoder_df = filter_out_maintenance_periods(
                encoder_df, maintenance_period, block_end, dropna=True
            )

            if depletion_state_df.empty:
                raise ValueError(f"No depletion state data found for block {key} - patch: {patch_name}")

            encoder_df["distance_travelled"] = -1 * analysis_utils.distancetravelled(encoder_df.angle)

            if len(depletion_state_df.rate.unique()) > 1:
                # multiple patch rates per block is unexpected, log a note and pick the first rate to move forward
                AnalysisNote.insert1(
                    {
                        "note_timestamp": datetime.utcnow(),
                        "note_type": "Multiple patch rates",
                        "note": f"Found multiple patch rates for block {key} - patch: {patch_name} - rates: {depletion_state_df.rate.unique()}",
                    }
                )

            patch_rate = depletion_state_df.rate.iloc[0]
            patch_offset = depletion_state_df.offset.iloc[0]
            # handles patch rate value being INF
            patch_rate = 999999999 if np.isinf(patch_rate) else patch_rate
<<<<<<< HEAD
=======

            encoder_fs = 1 / encoder_df.index.to_series().diff().dt.total_seconds().median()  # mean or median?
            wheel_downsampling_factor = int(encoder_fs / final_encoder_fs)
>>>>>>> 97fd909e

            self.Patch.insert1(
                {
                    **key,
                    "patch_name": patch_name,
                    "pellet_count": len(pellet_ts_threshold_df),
                    "pellet_timestamps": pellet_ts_threshold_df.pellet_timestamp.values,
                    "wheel_cumsum_distance_travelled": encoder_df.distance_travelled.values[
                        ::wheel_downsampling_factor
                    ],
                    "wheel_timestamps": encoder_df.index.values[::wheel_downsampling_factor],
                    "patch_threshold": pellet_ts_threshold_df.threshold.values,
                    "patch_threshold_timestamps": pellet_ts_threshold_df.index.values,
                    "patch_rate": patch_rate,
                    "patch_offset": patch_offset,
                }
            )

            # update block_end if last timestamp of encoder_df is before the current block_end
            if encoder_df.index[-1] < block_end:
                block_end = encoder_df.index[-1]

        # Subject data
        # Get all unique subjects that visited the environment over the entire exp;
        # For each subject, see 'type' of visit most recent to start of block
        # If "Exit", this animal was not in the block.
        subject_visits_df = fetch_stream(
            acquisition.Environment.SubjectVisits
            & key
            & f'chunk_start <= "{chunk_keys[-1]["chunk_start"]}"'
        )[:block_start]
        subject_visits_df = subject_visits_df[subject_visits_df.region == "Environment"]
        subject_names = []
        for subject_name in set(subject_visits_df.id):
            _df = subject_visits_df[subject_visits_df.id == subject_name]
            if _df.type.iloc[-1] != "Exit":
                subject_names.append(subject_name)

        for subject_name in subject_names:
            # positions - query for CameraTop, identity_name matches subject_name,
            pos_query = (
                streams.SpinnakerVideoSource
                * tracking.SLEAPTracking.PoseIdentity.proj("identity_name", part_name="anchor_part")
                * tracking.SLEAPTracking.Part
                & key
                & {
                    "spinnaker_video_source_name": "CameraTop",
                    "identity_name": subject_name,
                }
                & chunk_restriction
            )
            pos_df = fetch_stream(pos_query)[block_start:block_end]
            pos_df = filter_out_maintenance_periods(pos_df, maintenance_period, block_end)

            if pos_df.empty:
                continue

            position_diff = np.sqrt(
                np.square(np.diff(pos_df.x.astype(float))) + np.square(np.diff(pos_df.y.astype(float)))
            )
            cumsum_distance_travelled = np.concatenate([[0], np.cumsum(position_diff)])

            # weights
            weight_query = acquisition.Environment.SubjectWeight & key & chunk_restriction
            weight_df = fetch_stream(weight_query)[block_start:block_end]
            weight_df.query(f"subject_id == '{subject_name}'", inplace=True)

            self.Subject.insert1(
                {
                    **key,
                    "subject_name": subject_name,
                    "weights": weight_df.weight.values,
                    "weight_timestamps": weight_df.index.values,
                    "position_x": pos_df.x.values,
                    "position_y": pos_df.y.values,
                    "position_likelihood": pos_df.likelihood.values,
                    "position_timestamps": pos_df.index.values,
                    "cumsum_distance_travelled": cumsum_distance_travelled,
                }
            )

            # update block_end if last timestamp of pos_df is before the current block_end
            if pos_df.index[-1] < block_end:
                block_end = pos_df.index[-1]

        if block_end != (Block & key).fetch1("block_end"):
            self.update1({**key, "block_duration": (block_end - block_start).total_seconds() / 3600})


@schema
class BlockSubjectAnalysis(dj.Computed):
    definition = """
    -> BlockAnalysis
    """

    class Patch(dj.Part):
        definition = """
        -> master
        -> BlockAnalysis.Patch
        -> BlockAnalysis.Subject
        ---
        in_patch_timestamps: longblob  # timestamps in which a particular subject is spending time at a particular patch
        in_patch_time: float  # total seconds spent in this patch for this block
        pellet_count: int
        pellet_timestamps: longblob
        patch_threshold: longblob  # patch threshold value at each pellet delivery
        wheel_cumsum_distance_travelled: longblob  # wheel's cumulative distance travelled
        """

    class Preference(dj.Part):
        definition = """ # Measure of preference for a particular patch from a particular subject
        -> master
        -> BlockAnalysis.Patch
        -> BlockAnalysis.Subject
        ---
        cumulative_preference_by_wheel: longblob
        cumulative_preference_by_time: longblob
        final_preference_by_wheel=null: float  # cumulative_preference_by_wheel at the end of the block
        final_preference_by_time=null: float  # cumulative_preference_by_time at the end of the block
        """

    key_source = BlockAnalysis & BlockAnalysis.Patch & BlockAnalysis.Subject

    def make(self, key):
        block_patches = (BlockAnalysis.Patch & key).fetch(as_dict=True)
        block_subjects = (BlockAnalysis.Subject & key).fetch(as_dict=True)
        subject_names = [s["subject_name"] for s in block_subjects]
        patch_names = [p["patch_name"] for p in block_patches]
        # Construct subject position dataframe
        subjects_positions_df = pd.concat(
            [
                pd.DataFrame(
                    {"subject_name": [s["subject_name"]] * len(s["position_timestamps"])}
                    | {
                        k: s[k]
                        for k in (
                            "position_timestamps",
                            "position_x",
                            "position_y",
                            "position_likelihood",
                        )
                    }
                )
                for s in block_subjects
            ]
        )
        subjects_positions_df.set_index("position_timestamps", inplace=True)

        self.insert1(key)

        in_patch_radius = 130  # pixels
        pref_attrs = ["cum_dist", "cum_time", "cum_pref_dist", "cum_pref_time"]
        all_subj_patch_pref_dict = {
            p: {s: {a: pd.Series() for a in pref_attrs} for s in subject_names} for p in patch_names
        }

        for patch in block_patches:
            cum_wheel_dist = pd.Series(
                index=patch["wheel_timestamps"], data=patch["wheel_cumsum_distance_travelled"]
            )
            # Assign pellets and wheel timestamps to subjects
            # Assign id based on which subject was closest to patch at time of event
            # Get distance-to-patch at each wheel ts and pel del ts, organized by subject
            # Get patch x,y from metadata patch rfid loc
            patch_center = (
                streams.RfidReader.join(streams.RfidReader.RemovalTime, left=True)
                * streams.RfidReader.Attribute
                & key
                & f"'{key['block_start']}' >= rfid_reader_install_time"
                & f"'{key['block_start']}' < IFNULL(rfid_reader_removal_time, '2200-01-01')"
                & f"rfid_reader_name LIKE '%{patch['patch_name']}%'"
                & "attribute_name = 'Location'"
            ).fetch1("attribute_value")
            patch_center = (int(patch_center["X"]), int(patch_center["Y"]))
            subjects_xy = subjects_positions_df[["position_x", "position_y"]].values
            dist_to_patch = np.sqrt(np.sum((subjects_xy - patch_center) ** 2, axis=1).astype(float))
            dist_to_patch_df = subjects_positions_df[["subject_name"]].copy()
            dist_to_patch_df["dist_to_patch"] = dist_to_patch

            dist_to_patch_wheel_ts_id_df = pd.DataFrame(index=cum_wheel_dist.index, columns=subject_names)
            dist_to_patch_pel_ts_id_df = pd.DataFrame(
                index=patch["pellet_timestamps"], columns=subject_names
            )
            for subject_name in subject_names:
                # Find closest match between pose_df indices and wheel indices
                if not dist_to_patch_wheel_ts_id_df.empty:
                    dist_to_patch_wheel_ts_subj = pd.merge_asof(
                        left=pd.DataFrame(dist_to_patch_wheel_ts_id_df[subject_name].copy()).reset_index(
                            names="time"
                        ),
                        right=dist_to_patch_df[dist_to_patch_df["subject_name"] == subject_name]
                        .copy()
                        .reset_index(names="time"),
                        on="time",
                        # left_index=True,
                        # right_index=True,
                        direction="nearest",
                        tolerance=pd.Timedelta("100ms"),
                    )
                    dist_to_patch_wheel_ts_id_df[subject_name] = dist_to_patch_wheel_ts_subj[
                        "dist_to_patch"
                    ].values
                # Find closest match between pose_df indices and pel indices
                if not dist_to_patch_pel_ts_id_df.empty:
                    dist_to_patch_pel_ts_subj = pd.merge_asof(
                        left=pd.DataFrame(dist_to_patch_pel_ts_id_df[subject_name].copy()).reset_index(
                            names="time"
                        ),
                        right=dist_to_patch_df[dist_to_patch_df["subject_name"] == subject_name]
                        .copy()
                        .reset_index(names="time"),
                        on="time",
                        # left_index=True,
                        # right_index=True,
                        direction="nearest",
                        tolerance=pd.Timedelta("200ms"),
                    )
                    dist_to_patch_pel_ts_id_df[subject_name] = dist_to_patch_pel_ts_subj[
                        "dist_to_patch"
                    ].values

            # Get closest subject to patch at each pellet timestep
            closest_subjects_pellet_ts = dist_to_patch_pel_ts_id_df.idxmin(axis=1)
            # Get closest subject to patch at each wheel timestep
            cum_wheel_dist_subj_df = pd.DataFrame(
                index=cum_wheel_dist.index, columns=subject_names, data=0.0
            )
            closest_subjects_wheel_ts = dist_to_patch_wheel_ts_id_df.idxmin(axis=1)
            wheel_dist = cum_wheel_dist.diff().fillna(cum_wheel_dist.iloc[0])
            # Assign wheel dist to closest subject for each wheel timestep
            for subject_name in subject_names:
                subj_idxs = cum_wheel_dist_subj_df[closest_subjects_wheel_ts == subject_name].index
                cum_wheel_dist_subj_df.loc[subj_idxs, subject_name] = wheel_dist[subj_idxs]
            cum_wheel_dist_subj_df = cum_wheel_dist_subj_df.cumsum(axis=0)

            # In patch time
            in_patch = dist_to_patch_wheel_ts_id_df < in_patch_radius
            dt = np.median(np.diff(cum_wheel_dist.index)).astype(int) / 1e9  # s
            # Fill in `all_subj_patch_pref`
            for subject_name in subject_names:
                all_subj_patch_pref_dict[patch["patch_name"]][subject_name]["cum_dist"] = (
                    cum_wheel_dist_subj_df[subject_name].values
                )
                subject_in_patch = in_patch[subject_name]
                subject_in_patch_cum_time = subject_in_patch.cumsum().values * dt
                all_subj_patch_pref_dict[patch["patch_name"]][subject_name][
                    "cum_time"
                ] = subject_in_patch_cum_time

                closest_subj_mask = closest_subjects_pellet_ts == subject_name
                subj_pellets = closest_subjects_pellet_ts[closest_subj_mask]
                subj_patch_thresh = patch["patch_threshold"][closest_subj_mask]

                self.Patch.insert1(
                    key
                    | dict(
                        patch_name=patch["patch_name"],
                        subject_name=subject_name,
                        in_patch_timestamps=subject_in_patch.index.values,
                        in_patch_time=subject_in_patch_cum_time[-1],
                        pellet_count=len(subj_pellets),
                        pellet_timestamps=subj_pellets.index.values,
                        patch_threshold=subj_patch_thresh,
                        wheel_cumsum_distance_travelled=cum_wheel_dist_subj_df[subject_name].values,
                    )
                )

        # Now that we have computed all individual patch and subject values, we iterate again through
        # patches and subjects to compute preference scores
        for subject_name in subject_names:
            # Get sum of subj cum wheel dists and cum in patch time
            all_cum_dist = np.sum(
                [all_subj_patch_pref_dict[p][subject_name]["cum_dist"][-1] for p in patch_names]
            )
            all_cum_time = np.sum(
                [all_subj_patch_pref_dict[p][subject_name]["cum_time"][-1] for p in patch_names]
            )

            for patch_name in patch_names:
                cum_pref_dist = (
                    all_subj_patch_pref_dict[patch_name][subject_name]["cum_dist"] / all_cum_dist
                )
                all_subj_patch_pref_dict[patch_name][subject_name]["cum_pref_dist"] = cum_pref_dist

                cum_pref_time = (
                    all_subj_patch_pref_dict[patch_name][subject_name]["cum_time"] / all_cum_time
                )
                all_subj_patch_pref_dict[patch_name][subject_name]["cum_pref_time"] = cum_pref_time

                self.Preference.insert1(
                    key
                    | dict(
                        patch_name=patch_name,
                        subject_name=subject_name,
                        cumulative_preference_by_time=cum_pref_time,
                        cumulative_preference_by_wheel=cum_pref_dist,
                        final_preference_by_time=cum_pref_time[-1],
                        final_preference_by_wheel=cum_pref_dist[-1],
                    )
                )


@schema
class BlockPlots(dj.Computed):
    definition = """ 
    -> BlockAnalysis
    ---
    subject_positions_plot: longblob
    subject_weights_plot: longblob
    patch_distance_travelled_plot: longblob
    patch_rate_plot: longblob
    cumulative_pellet_plot: longblob
    """

    def make(self, key):
        # For position data , set confidence threshold to return position values and downsample by 5x
        conf_thresh = 0.9
        downsampling_factor = 5

        # Make plotly plots
        weight_fig = go.Figure()
        pos_fig = go.Figure()
        wheel_fig = go.Figure()
        patch_rate_fig = go.Figure()
        cumulative_pellet_fig = go.Figure()

        for subject_data in BlockAnalysis.Subject & key:
            # Subject weight over time
            weight_fig.add_trace(
                go.Scatter(
                    x=subject_data["weight_timestamps"],
                    y=subject_data["weights"],
                    mode="lines",
                    name=subject_data["subject_name"],
                )
            )
            # Subject position over time
            mask = subject_data["position_likelihood"] > conf_thresh
            pos_fig.add_trace(
                go.Scatter3d(
                    x=subject_data["position_x"][mask][::downsampling_factor],
                    y=subject_data["position_y"][mask][::downsampling_factor],
                    z=subject_data["position_timestamps"][mask][::downsampling_factor],
                    mode="lines",
                    name=subject_data["subject_name"],
                )
            )

        # Cumulative wheel distance travelled over time
        for patch_data in BlockAnalysis.Patch & key:
            wheel_fig.add_trace(
                go.Scatter(
                    x=patch_data["wheel_timestamps"][::2],
                    y=patch_data["wheel_cumsum_distance_travelled"][::2],
                    mode="lines",
                    name=patch_data["patch_name"],
                )
            )

        # Create a bar chart for patch rates
        patch_df = (BlockAnalysis.Patch & key).fetch(format="frame").reset_index()
        patch_rate_fig = px.bar(
            patch_df,
            x="patch_name",
            y="patch_rate",
            color="patch_name",
            title="Patch Stats: Patch Rate for Each Patch",
            labels={"patch_name": "Patch Name", "patch_rate": "Patch Rate"},
            text="patch_rate",
        )
        patch_rate_fig.update_layout(bargap=0.2, width=600, height=400, template="simple_white")

        # Cumulative pellets per patch over time
        for _, row in patch_df.iterrows():
            timestamps = row["pellet_timestamps"]
            total_pellet_count = list(range(1, row["pellet_count"] + 1))

            cumulative_pellet_fig.add_trace(
                go.Scatter(x=timestamps, y=total_pellet_count, mode="lines+markers", name=row["patch_name"])
            )

        cumulative_pellet_fig.update_layout(
            title="Cumulative Pellet Count Over Time",
            xaxis_title="Time",
            yaxis_title="Cumulative Pellet Count",
            width=800,
            height=500,
            legend_title="Patch Name",
            showlegend=True,
            template="simple_white",
        )

        # Insert figures as json-formatted plotly plots
        self.insert1(
            {
                **key,
                "subject_positions_plot": json.loads(pos_fig.to_json()),
                "subject_weights_plot": json.loads(weight_fig.to_json()),
                "patch_distance_travelled_plot": json.loads(wheel_fig.to_json()),
                "patch_rate_plot": json.loads(patch_rate_fig.to_json()),
                "cumulative_pellet_plot": json.loads(cumulative_pellet_fig.to_json()),
            }
        )


@schema
class BlockSubjectPlots(dj.Computed):
    definition = """
    -> BlockSubjectAnalysis
    ---
    dist_pref_plot: longblob  # Cumulative Patch Preference by Wheel Distance - per subject per patch
    time_pref_plot: longblob  # Cumulative Patch Preference by Time - per subject per patch
    """

    def make(self, key):
        from aeon.analysis.block_plotting import (
            subject_colors,
            patch_markers_linestyles,
            patch_markers,
            gen_hex_grad,
        )

        patch_names, subject_names = (BlockSubjectAnalysis.Preference & key).fetch(
            "patch_name", "subject_name"
        )
        patch_names = np.unique(patch_names)
        subject_names = np.unique(subject_names)

        all_thresh_vals = np.concatenate((BlockAnalysis.Patch & key).fetch("patch_threshold")).astype(float)

        dist_pref_fig, time_pref_fig = go.Figure(), go.Figure()
        for subj_i, subj in enumerate(subject_names):
            for patch_i, p in enumerate(patch_names):
                rate, offset, wheel_ts = (BlockAnalysis.Patch & key & {"patch_name": p}).fetch1(
                    "patch_rate", "patch_offset", "wheel_timestamps"
                )
                patch_thresh, patch_thresh_ts = (BlockAnalysis.Patch & key & {"patch_name": p}).fetch1(
                    "patch_threshold", "patch_threshold_timestamps"
                )

                cum_pref_dist, cum_pref_time = (
                    BlockSubjectAnalysis.Preference & key & {"patch_name": p, "subject_name": subj}
                ).fetch1("cumulative_preference_by_wheel", "cumulative_preference_by_time")
                pellet_ts = (
                    BlockSubjectAnalysis.Patch & key & {"patch_name": p, "subject_name": subj}
                ).fetch1("pellet_timestamps")

                if not len(pellet_ts):
                    continue

                patch_thresh = patch_thresh[np.searchsorted(patch_thresh_ts, pellet_ts) - 1]
                patch_mean = 1 / rate // 100 * 100
                patch_mean_thresh = patch_mean + offset
                cum_pel_ct = pd.DataFrame(
                    index=pellet_ts,
                    data={
                        "counter": np.arange(1, len(pellet_ts) + 1),
                        "threshold": patch_thresh.astype(float),
                        "mean_thresh": patch_mean_thresh,
                        "patch_label": f"{p} μ: {patch_mean_thresh}",
                    },
                )
                cum_pel_ct["norm_thresh_val"] = (
                    (cum_pel_ct["threshold"] - all_thresh_vals.min())
                    / (all_thresh_vals.max() - all_thresh_vals.min())
                ).round(3)

                for fig, cum_pref in zip([dist_pref_fig, time_pref_fig], [cum_pref_dist, cum_pref_time]):
                    fig.add_trace(
                        go.Scatter(
                            x=wheel_ts,
                            y=cum_pref,
                            mode="lines",  # +  markers",
                            line=dict(
                                width=2,
                                color=subject_colors[subj_i],
                                dash=patch_markers_linestyles[patch_i],
                            ),
                            name=f"{subj} - {p}: μ: {patch_mean}",
                        )
                    )
                    # Add markers for each pellet
                    cur_cum_pel_ct = pd.merge_asof(
                        cum_pel_ct.reset_index(names="time"),
                        pd.DataFrame(index=wheel_ts, data={"cum_pref": cum_pref}).reset_index(names="time"),
                        on="time",
                        direction="forward",
                        tolerance=pd.Timedelta("0.1s"),
                    )
                    if not cur_cum_pel_ct.empty:
                        fig.add_trace(
                            go.Scatter(
                                x=cur_cum_pel_ct["time"],
                                y=cur_cum_pel_ct["cum_pref"],
                                mode="markers",
                                marker=dict(
                                    symbol=patch_markers[patch_i],
                                    color=gen_hex_grad(
                                        subject_colors[-1], cur_cum_pel_ct["norm_thresh_val"]
                                    ),
                                    size=8,
                                ),
                                showlegend=False,
                                customdata=np.stack((cur_cum_pel_ct["threshold"],), axis=-1),
                                hovertemplate="Threshold: %{customdata[0]:.2f} cm",
                            )
                        )

        for fig, title in zip([dist_pref_fig, time_pref_fig], ["Wheel Distance", "Patch Time"]):
            fig.update_layout(
                title=f"Cumulative Patch Preference - {title}",
                xaxis_title="Time",
                yaxis_title="Pref Index",
                yaxis=dict(tickvals=np.arange(0, 1.1, 0.1)),
            )

        # Insert figures as json-formatted plotly plots
        self.insert1(
            {
                **key,
                "dist_pref_plot": json.loads(dist_pref_fig.to_json()),
                "time_pref_plot": json.loads(time_pref_fig.to_json()),
            }
        )


# ---- AnalysisNote ----


@schema
class AnalysisNote(dj.Manual):
    definition = """  # Generic table to catch all notes generated during analysis
    note_timestamp: datetime
    ---
    note_type='': varchar(64)
    note: varchar(3000)
    """

# ---- Helper Functions ----


def get_threshold_associated_pellets(patch_key, start, end):
    """
    Retrieve the pellet delivery timestamps associated with each patch threshold update within the specified start-end time.
    1. Get all patch state update timestamps (DepletionState): let's call these events "A"
        - Remove all events within 1 second of each other
        - Remove all events without threshold value (NaN)
    2. Get all pellet delivery timestamps (DeliverPellet): let's call these events "B"
<<<<<<< HEAD
        - Find matching beam break timestamps within 500ms after each pellet delivery
=======
>>>>>>> 97fd909e
    3. For each event "A", find the nearest event "B" within 100ms before or after the event "A"
        - These are the pellet delivery events "B" associated with the previous threshold update event "A"
    4. Shift back the pellet delivery timestamps by 1 to match the pellet delivery with the previous threshold update
    5. Remove all threshold updates events "A" without a corresponding pellet delivery event "B"
<<<<<<< HEAD

    Args:
        patch_key (dict): primary key for the patch
        start (datetime): start timestamp
        end (datetime): end timestamp

    Returns:
        pd.DataFrame: DataFrame with the following columns:
        - threshold_update_timestamp (index)
        - pellet_timestamp
        - beam_break_timestamp
        - offset
        - rate
=======
>>>>>>> 97fd909e
    """
    chunk_restriction = acquisition.create_chunk_restriction(
        patch_key["experiment_name"], start, end
    )
    # pellet delivery and patch threshold data
    delivered_pellet_df = fetch_stream(
        streams.UndergroundFeederDeliverPellet & patch_key & chunk_restriction
    )[start:end]
<<<<<<< HEAD
    beam_break_df = fetch_stream(
        streams.UndergroundFeederBeamBreak & patch_key & chunk_restriction
    )[start:end]
=======
>>>>>>> 97fd909e
    depletion_state_df = fetch_stream(
        streams.UndergroundFeederDepletionState & patch_key & chunk_restriction
    )[start:end]
    # remove NaNs from threshold column
    depletion_state_df = depletion_state_df.dropna(subset=["threshold"])
    # remove invalid rows where the time difference is less than 1 second
    invalid_rows = depletion_state_df.index.to_series().diff().dt.total_seconds() < 1
    depletion_state_df = depletion_state_df[~invalid_rows]

<<<<<<< HEAD
    # find pellet times with matching beam break times (within 500ms after pellet times)
    pellet_beam_break_df = pd.merge_asof(
        delivered_pellet_df.reset_index(),
        beam_break_df.reset_index().rename(columns={"time": "beam_break_timestamp"}),
        left_on="time",
        right_on="beam_break_timestamp",
        tolerance=pd.Timedelta("1.2s"),
        direction="forward",
    ).set_index("time").dropna(subset=["beam_break_timestamp"])
    pellet_beam_break_df.drop_duplicates(subset="beam_break_timestamp", keep="last", inplace=True)

=======
>>>>>>> 97fd909e
    # find pellet times approximately coincide with each threshold update
    # i.e. nearest pellet delivery within 100ms before or after threshold update
    pellet_ts_threshold_df = (
        pd.merge_asof(
            depletion_state_df.reset_index(),
<<<<<<< HEAD
            pellet_beam_break_df.reset_index().rename(columns={"time": "pellet_timestamp"}),
=======
            delivered_pellet_df.reset_index().rename(columns={"time": "pellet_timestamp"}),
>>>>>>> 97fd909e
            left_on="time",
            right_on="pellet_timestamp",
            tolerance=pd.Timedelta("100ms"),
            direction="nearest",
        )
        .set_index("time")
        .dropna(subset=["pellet_timestamp"])
    )
<<<<<<< HEAD
    pellet_ts_threshold_df = pellet_ts_threshold_df.drop(columns=["event_x", "event_y"])
    # shift back the pellet_timestamp values by 1 to match the pellet_timestamp with the previous threshold update
    pellet_ts_threshold_df.pellet_timestamp = pellet_ts_threshold_df.pellet_timestamp.shift(-1)
    pellet_ts_threshold_df.beam_break_timestamp = pellet_ts_threshold_df.beam_break_timestamp.shift(-1)
    # remove NaNs from pellet_timestamp column (last row)
    pellet_ts_threshold_df = pellet_ts_threshold_df.dropna(subset=["pellet_timestamp", "beam_break_timestamp"])
=======
    pellet_ts_threshold_df = pellet_ts_threshold_df.drop(columns=["event"])
    # shift back the pellet_timestamp values by 1 to match the pellet_timestamp with the previous threshold update
    pellet_ts_threshold_df.pellet_timestamp = pellet_ts_threshold_df.pellet_timestamp.shift(-1)
    # remove NaNs from pellet_timestamp column (last row)
    pellet_ts_threshold_df = pellet_ts_threshold_df.dropna(subset=["pellet_timestamp"])
>>>>>>> 97fd909e

    return pellet_ts_threshold_df<|MERGE_RESOLUTION|>--- conflicted
+++ resolved
@@ -231,12 +231,9 @@
             patch_offset = depletion_state_df.offset.iloc[0]
             # handles patch rate value being INF
             patch_rate = 999999999 if np.isinf(patch_rate) else patch_rate
-<<<<<<< HEAD
-=======
 
             encoder_fs = 1 / encoder_df.index.to_series().diff().dt.total_seconds().median()  # mean or median?
             wheel_downsampling_factor = int(encoder_fs / final_encoder_fs)
->>>>>>> 97fd909e
 
             self.Patch.insert1(
                 {
@@ -785,15 +782,11 @@
         - Remove all events within 1 second of each other
         - Remove all events without threshold value (NaN)
     2. Get all pellet delivery timestamps (DeliverPellet): let's call these events "B"
-<<<<<<< HEAD
         - Find matching beam break timestamps within 500ms after each pellet delivery
-=======
->>>>>>> 97fd909e
     3. For each event "A", find the nearest event "B" within 100ms before or after the event "A"
         - These are the pellet delivery events "B" associated with the previous threshold update event "A"
     4. Shift back the pellet delivery timestamps by 1 to match the pellet delivery with the previous threshold update
     5. Remove all threshold updates events "A" without a corresponding pellet delivery event "B"
-<<<<<<< HEAD
 
     Args:
         patch_key (dict): primary key for the patch
@@ -807,8 +800,6 @@
         - beam_break_timestamp
         - offset
         - rate
-=======
->>>>>>> 97fd909e
     """
     chunk_restriction = acquisition.create_chunk_restriction(
         patch_key["experiment_name"], start, end
@@ -817,12 +808,9 @@
     delivered_pellet_df = fetch_stream(
         streams.UndergroundFeederDeliverPellet & patch_key & chunk_restriction
     )[start:end]
-<<<<<<< HEAD
     beam_break_df = fetch_stream(
         streams.UndergroundFeederBeamBreak & patch_key & chunk_restriction
     )[start:end]
-=======
->>>>>>> 97fd909e
     depletion_state_df = fetch_stream(
         streams.UndergroundFeederDepletionState & patch_key & chunk_restriction
     )[start:end]
@@ -832,7 +820,6 @@
     invalid_rows = depletion_state_df.index.to_series().diff().dt.total_seconds() < 1
     depletion_state_df = depletion_state_df[~invalid_rows]
 
-<<<<<<< HEAD
     # find pellet times with matching beam break times (within 500ms after pellet times)
     pellet_beam_break_df = pd.merge_asof(
         delivered_pellet_df.reset_index(),
@@ -844,18 +831,12 @@
     ).set_index("time").dropna(subset=["beam_break_timestamp"])
     pellet_beam_break_df.drop_duplicates(subset="beam_break_timestamp", keep="last", inplace=True)
 
-=======
->>>>>>> 97fd909e
     # find pellet times approximately coincide with each threshold update
     # i.e. nearest pellet delivery within 100ms before or after threshold update
     pellet_ts_threshold_df = (
         pd.merge_asof(
             depletion_state_df.reset_index(),
-<<<<<<< HEAD
             pellet_beam_break_df.reset_index().rename(columns={"time": "pellet_timestamp"}),
-=======
-            delivered_pellet_df.reset_index().rename(columns={"time": "pellet_timestamp"}),
->>>>>>> 97fd909e
             left_on="time",
             right_on="pellet_timestamp",
             tolerance=pd.Timedelta("100ms"),
@@ -864,19 +845,11 @@
         .set_index("time")
         .dropna(subset=["pellet_timestamp"])
     )
-<<<<<<< HEAD
     pellet_ts_threshold_df = pellet_ts_threshold_df.drop(columns=["event_x", "event_y"])
     # shift back the pellet_timestamp values by 1 to match the pellet_timestamp with the previous threshold update
     pellet_ts_threshold_df.pellet_timestamp = pellet_ts_threshold_df.pellet_timestamp.shift(-1)
     pellet_ts_threshold_df.beam_break_timestamp = pellet_ts_threshold_df.beam_break_timestamp.shift(-1)
     # remove NaNs from pellet_timestamp column (last row)
     pellet_ts_threshold_df = pellet_ts_threshold_df.dropna(subset=["pellet_timestamp", "beam_break_timestamp"])
-=======
-    pellet_ts_threshold_df = pellet_ts_threshold_df.drop(columns=["event"])
-    # shift back the pellet_timestamp values by 1 to match the pellet_timestamp with the previous threshold update
-    pellet_ts_threshold_df.pellet_timestamp = pellet_ts_threshold_df.pellet_timestamp.shift(-1)
-    # remove NaNs from pellet_timestamp column (last row)
-    pellet_ts_threshold_df = pellet_ts_threshold_df.dropna(subset=["pellet_timestamp"])
->>>>>>> 97fd909e
 
     return pellet_ts_threshold_df