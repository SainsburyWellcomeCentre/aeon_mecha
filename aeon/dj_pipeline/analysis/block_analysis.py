import json
import datajoint as dj
import numpy as np
import pandas as pd
import plotly.express as px
import plotly.graph_objs as go
from matplotlib import path as mpl_path
from datetime import datetime

from aeon.io import api as io_api
from aeon.analysis import utils as analysis_utils
from aeon.dj_pipeline import acquisition, fetch_stream, get_schema_name, streams, tracking
from aeon.dj_pipeline.analysis.visit import filter_out_maintenance_periods, get_maintenance_periods

schema = dj.schema(get_schema_name("block_analysis"))
logger = dj.logger


@schema
class Block(dj.Manual):
    definition = """
    -> acquisition.Experiment
    block_start: datetime(6)
    ---
    block_end=null: datetime(6)
    block_duration_hr=null: decimal(6, 3)  # (hour)
    """


@schema
class BlockDetection(dj.Computed):
    definition = """
    -> acquisition.Environment
    """

    def make(self, key):
        """
        On a per-chunk basis, check for the presence of new block, insert into Block table.
        High level logic
        1. Find the 0s in `pellet_ct` (these are times when the pellet count reset - i.e. new block)
        2. Remove any double 0s (0s within 1 second of each other) (pick the first 0)
        3. Calculate block end_times (use due_time) and durations
        4. Insert into Block table
        """
        # find the 0s in `pellet_ct` (these are times when the pellet count reset - i.e. new block)
        # that would mark the start of a new block

        chunk_start, chunk_end = (acquisition.Chunk & key).fetch1("chunk_start", "chunk_end")
        exp_key = {"experiment_name": key["experiment_name"]}

        chunk_restriction = acquisition.create_chunk_restriction(
            key["experiment_name"], chunk_start, chunk_end
        )

        block_state_query = acquisition.Environment.BlockState & exp_key & chunk_restriction
        block_state_df = fetch_stream(block_state_query)
        if block_state_df.empty:
            self.insert1(key)
            return

        block_state_df.index = block_state_df.index.round(
            "us"
        )  # timestamp precision in DJ is only at microseconds
        block_state_df = block_state_df.loc[
            (block_state_df.index > chunk_start) & (block_state_df.index <= chunk_end)
        ]

        blocks_df = block_state_df[block_state_df.pellet_ct == 0]
        # account for the double 0s - find any 0s that are within 1 second of each other, remove the 2nd one
        double_0s = blocks_df.index.to_series().diff().dt.total_seconds() < 1
        # find the indices of the 2nd 0s and remove
        double_0s = double_0s.shift(-1).fillna(False)
        blocks_df = blocks_df[~double_0s]

        block_entries = []
        if not blocks_df.empty:
            # calculate block end_times (use due_time) and durations
            blocks_df["end_time"] = blocks_df["due_time"].apply(lambda x: io_api.aeon(x))
            blocks_df["duration"] = (blocks_df["end_time"] - blocks_df.index).dt.total_seconds() / 3600

            for _, row in blocks_df.iterrows():
                block_entries.append(
                    {
                        **exp_key,
                        "block_start": row.name,
                        "block_end": row.end_time,
                        "block_duration_hr": row.duration,
                    }
                )

        Block.insert(block_entries, skip_duplicates=True)
        self.insert1(key)


# ---- Block Analysis and Visualization ----


@schema
class BlockAnalysis(dj.Computed):
    definition = """
    -> Block
    ---
    block_duration: float  # (hour)
    patch_count=null: int  # number of patches in the block
    subject_count=null: int  # number of subjects in the block
    """

    @property
    def key_source(self):
        # Ensure that the chunk ingestion has caught up with this block before processing
        # (there exists a chunk that ends after the block end time)
        ks = Block.aggr(acquisition.Chunk, latest_chunk_end="MAX(chunk_end)")
        ks = ks * Block & "latest_chunk_end >= block_end" & "block_end IS NOT NULL"
        return ks

    class Patch(dj.Part):
        definition = """
        -> master
        patch_name: varchar(36)  # e.g. Patch1, Patch2
        ---
        pellet_count: int
        pellet_timestamps: longblob
        wheel_cumsum_distance_travelled: longblob  # wheel's cumulative distance travelled
        wheel_timestamps: longblob
        patch_threshold: longblob
        patch_threshold_timestamps: longblob
        patch_rate: float
        patch_offset: float
        """

    class Subject(dj.Part):
        definition = """
        -> master
        subject_name: varchar(32)
        ---
        weights: longblob
        weight_timestamps: longblob
        position_x: longblob
        position_y: longblob
        position_likelihood: longblob
        position_timestamps: longblob
        cumsum_distance_travelled: longblob  # subject's cumulative distance travelled
        """

    def make(self, key):
        """Restrict, fetch and aggregate data from different streams to produce intermediate data products at a per-block level (for different patches and different subjects).
        1. Query data for all chunks within the block.
        2. Fetch streams, filter by maintenance period.
        3. Fetch subject position data (SLEAP).
        4. Aggregate and insert into the table.
        """
        block_start, block_end = (Block & key).fetch1("block_start", "block_end")

        chunk_restriction = acquisition.create_chunk_restriction(
            key["experiment_name"], block_start, block_end
        )

        # Ensure the relevant streams ingestion are caught up to this block
        chunk_keys = (acquisition.Chunk & key & chunk_restriction).fetch("KEY")
        streams_tables = (
            streams.UndergroundFeederDepletionState,
            streams.UndergroundFeederDeliverPellet,
            streams.UndergroundFeederEncoder,
            tracking.SLEAPTracking,
        )
        for streams_table in streams_tables:
            if len(streams_table & chunk_keys) < len(streams_table.key_source & chunk_keys):
                raise ValueError(
                    f"BlockAnalysis Not Ready - {streams_table.__name__} not yet fully ingested for block: {key}. Skipping (to retry later)..."
                )

        # Patch data - TriggerPellet, DepletionState, Encoder (distancetravelled)
        # For wheel data, downsample to 10Hz
        final_encoder_fs = 10

        maintenance_period = get_maintenance_periods(key["experiment_name"], block_start, block_end)

        patch_query = (
            streams.UndergroundFeeder.join(streams.UndergroundFeeder.RemovalTime, left=True)
            & key
            & f'"{block_start}" >= underground_feeder_install_time'
            & f'"{block_end}" < IFNULL(underground_feeder_removal_time, "2200-01-01")'
        )
        patch_keys, patch_names = patch_query.fetch("KEY", "underground_feeder_name")

        block_patch_entries = []
        for patch_key, patch_name in zip(patch_keys, patch_names):
            # pellet delivery and patch threshold data
            depletion_state_df = fetch_stream(
                streams.UndergroundFeederDepletionState & patch_key & chunk_restriction
            )[block_start:block_end]

            pellet_ts_threshold_df = get_threshold_associated_pellets(patch_key, block_start, block_end)

            # wheel encoder data
            encoder_df = fetch_stream(streams.UndergroundFeederEncoder & patch_key & chunk_restriction)[
                block_start:block_end
            ]
            # filter out maintenance period based on logs
            pellet_ts_threshold_df = filter_out_maintenance_periods(
                pellet_ts_threshold_df,
                maintenance_period,
                block_end,
                dropna=True,
            )
            depletion_state_df = filter_out_maintenance_periods(
                depletion_state_df,
                maintenance_period,
                block_end,
                dropna=True,
            )
            encoder_df = filter_out_maintenance_periods(
                encoder_df, maintenance_period, block_end, dropna=True
            )

            if depletion_state_df.empty:
                raise ValueError(f"No depletion state data found for block {key} - patch: {patch_name}")

            encoder_df["distance_travelled"] = -1 * analysis_utils.distancetravelled(encoder_df.angle)

            if len(depletion_state_df.rate.unique()) > 1:
                # multiple patch rates per block is unexpected, log a note and pick the first rate to move forward
                AnalysisNote.insert1(
                    {
                        "note_timestamp": datetime.utcnow(),
                        "note_type": "Multiple patch rates",
                        "note": f"Found multiple patch rates for block {key} - patch: {patch_name} - rates: {depletion_state_df.rate.unique()}",
                    }
                )

            patch_rate = depletion_state_df.rate.iloc[0]
            patch_offset = depletion_state_df.offset.iloc[0]
            # handles patch rate value being INF
            patch_rate = 999999999 if np.isinf(patch_rate) else patch_rate

            encoder_fs = (
                1 / encoder_df.index.to_series().diff().dt.total_seconds().median()
            )  # mean or median?
            wheel_downsampling_factor = int(encoder_fs / final_encoder_fs)

            block_patch_entries.append(
                {
                    **key,
                    "patch_name": patch_name,
                    "pellet_count": len(pellet_ts_threshold_df),
                    "pellet_timestamps": pellet_ts_threshold_df.pellet_timestamp.values,
                    "wheel_cumsum_distance_travelled": encoder_df.distance_travelled.values[
                        ::wheel_downsampling_factor
                    ],
                    "wheel_timestamps": encoder_df.index.values[::wheel_downsampling_factor],
                    "patch_threshold": pellet_ts_threshold_df.threshold.values,
                    "patch_threshold_timestamps": pellet_ts_threshold_df.index.values,
                    "patch_rate": patch_rate,
                    "patch_offset": patch_offset,
                }
            )

            # update block_end if last timestamp of encoder_df is before the current block_end
            block_end = min(encoder_df.index[-1], block_end)

        # Subject data
        # Get all unique subjects that visited the environment over the entire exp;
        # For each subject, see 'type' of visit most recent to start of block
        # If "Exit", this animal was not in the block.
        subject_visits_df = fetch_stream(
            acquisition.Environment.SubjectVisits
            & key
            & f'chunk_start <= "{chunk_keys[-1]["chunk_start"]}"'
        )[:block_start]
        subject_visits_df = subject_visits_df[subject_visits_df.region == "Environment"]
        subject_names = []
        for subject_name in set(subject_visits_df.id):
            _df = subject_visits_df[subject_visits_df.id == subject_name]
            if _df.type.iloc[-1] != "Exit":
                subject_names.append(subject_name)

        block_subject_entries = []
        for subject_name in subject_names:
            # positions - query for CameraTop, identity_name matches subject_name,
            pos_query = (
                streams.SpinnakerVideoSource
                * tracking.SLEAPTracking.PoseIdentity.proj("identity_name", part_name="anchor_part")
                * tracking.SLEAPTracking.Part
                & key
                & {
                    "spinnaker_video_source_name": "CameraTop",
                    "identity_name": subject_name,
                }
                & chunk_restriction
            )
            pos_df = fetch_stream(pos_query)[block_start:block_end]
            pos_df = filter_out_maintenance_periods(pos_df, maintenance_period, block_end)

            if pos_df.empty:
                continue

            position_diff = np.sqrt(
                np.square(np.diff(pos_df.x.astype(float))) + np.square(np.diff(pos_df.y.astype(float)))
            )
            cumsum_distance_travelled = np.concatenate([[0], np.cumsum(position_diff)])

            # weights
            weight_query = acquisition.Environment.SubjectWeight & key & chunk_restriction
            weight_df = fetch_stream(weight_query)[block_start:block_end]
            weight_df.query(f"subject_id == '{subject_name}'", inplace=True)

            block_subject_entries.append(
                {
                    **key,
                    "subject_name": subject_name,
                    "weights": weight_df.weight.values,
                    "weight_timestamps": weight_df.index.values,
                    "position_x": pos_df.x.values,
                    "position_y": pos_df.y.values,
                    "position_likelihood": pos_df.likelihood.values,
                    "position_timestamps": pos_df.index.values,
                    "cumsum_distance_travelled": cumsum_distance_travelled,
                }
            )

            # update block_end if last timestamp of pos_df is before the current block_end
            block_end = min(pos_df.index[-1], block_end)

        self.insert1(
            {
                **key,
                "block_duration": (block_end - block_start).total_seconds() / 3600,
                "patch_count": len(patch_keys),
                "subject_count": len(subject_names),
            }
        )
        self.Patch.insert(block_patch_entries)
        self.Subject.insert(block_subject_entries)

        if block_end != (Block & key).fetch1("block_end"):
            self.update1({**key, "block_duration": (block_end - block_start).total_seconds() / 3600})


@schema
class BlockSubjectAnalysis(dj.Computed):
    definition = """
    -> BlockAnalysis
    """

    class Patch(dj.Part):
        definition = """
        -> master
        -> BlockAnalysis.Patch
        -> BlockAnalysis.Subject
        ---
        in_patch_timestamps: longblob  # timestamps in which a particular subject is spending time at a particular patch
        in_patch_time: float  # total seconds spent in this patch for this block
        pellet_count: int
        pellet_timestamps: longblob
        patch_threshold: longblob  # patch threshold value at each pellet delivery
        wheel_cumsum_distance_travelled: longblob  # wheel's cumulative distance travelled
        """

    class Preference(dj.Part):
        definition = """ # Measure of preference for a particular patch from a particular subject
        -> master
        -> BlockAnalysis.Patch
        -> BlockAnalysis.Subject
        ---
        cumulative_preference_by_wheel: longblob
        cumulative_preference_by_time: longblob
        final_preference_by_wheel=null: float  # cumulative_preference_by_wheel at the end of the block
        final_preference_by_time=null: float  # cumulative_preference_by_time at the end of the block
        """

    key_source = BlockAnalysis & BlockAnalysis.Patch & BlockAnalysis.Subject

    def make(self, key):
        block_patches = (BlockAnalysis.Patch & key).fetch(as_dict=True)
        block_subjects = (BlockAnalysis.Subject & key).fetch(as_dict=True)
        subject_names = [s["subject_name"] for s in block_subjects]
        patch_names = [p["patch_name"] for p in block_patches]
        # Construct subject position dataframe
        subjects_positions_df = pd.concat(
            [
                pd.DataFrame(
                    {"subject_name": [s["subject_name"]] * len(s["position_timestamps"])}
                    | {
                        k: s[k]
                        for k in (
                            "position_timestamps",
                            "position_x",
                            "position_y",
                            "position_likelihood",
                        )
                    }
                )
                for s in block_subjects
            ]
        )
        subjects_positions_df.set_index("position_timestamps", inplace=True)

        self.insert1(key)

        in_patch_radius = 130  # pixels
        pref_attrs = ["cum_dist", "cum_time", "cum_pref_dist", "cum_pref_time"]
        all_subj_patch_pref_dict = {
            p: {s: {a: pd.Series() for a in pref_attrs} for s in subject_names} for p in patch_names
        }

        for patch in block_patches:
            cum_wheel_dist = pd.Series(
                index=patch["wheel_timestamps"], data=patch["wheel_cumsum_distance_travelled"]
            )
            # Assign pellets and wheel timestamps to subjects
            # Assign id based on which subject was closest to patch at time of event
            # Get distance-to-patch at each wheel ts and pel del ts, organized by subject
            # Get patch x,y from metadata patch rfid loc
            patch_center = (
                streams.RfidReader.join(streams.RfidReader.RemovalTime, left=True)
                * streams.RfidReader.Attribute
                & key
                & f"'{key['block_start']}' >= rfid_reader_install_time"
                & f"'{key['block_start']}' < IFNULL(rfid_reader_removal_time, '2200-01-01')"
                & f"rfid_reader_name LIKE '%{patch['patch_name']}%'"
                & "attribute_name = 'Location'"
            ).fetch1("attribute_value")
            patch_center = (int(patch_center["X"]), int(patch_center["Y"]))
            subjects_xy = subjects_positions_df[["position_x", "position_y"]].values
            dist_to_patch = np.sqrt(np.sum((subjects_xy - patch_center) ** 2, axis=1).astype(float))
            dist_to_patch_df = subjects_positions_df[["subject_name"]].copy()
            dist_to_patch_df["dist_to_patch"] = dist_to_patch

            dist_to_patch_wheel_ts_id_df = pd.DataFrame(index=cum_wheel_dist.index, columns=subject_names)
            dist_to_patch_pel_ts_id_df = pd.DataFrame(
                index=patch["pellet_timestamps"], columns=subject_names
            )
            for subject_name in subject_names:
                # Find closest match between pose_df indices and wheel indices
                if not dist_to_patch_wheel_ts_id_df.empty:
                    dist_to_patch_wheel_ts_subj = pd.merge_asof(
                        left=pd.DataFrame(dist_to_patch_wheel_ts_id_df[subject_name].copy()).reset_index(
                            names="time"
                        ),
                        right=dist_to_patch_df[dist_to_patch_df["subject_name"] == subject_name]
                        .copy()
                        .reset_index(names="time"),
                        on="time",
                        # left_index=True,
                        # right_index=True,
                        direction="nearest",
                        tolerance=pd.Timedelta("100ms"),
                    )
                    dist_to_patch_wheel_ts_id_df[subject_name] = dist_to_patch_wheel_ts_subj[
                        "dist_to_patch"
                    ].values
                # Find closest match between pose_df indices and pel indices
                if not dist_to_patch_pel_ts_id_df.empty:
                    dist_to_patch_pel_ts_subj = pd.merge_asof(
                        left=pd.DataFrame(dist_to_patch_pel_ts_id_df[subject_name].copy()).reset_index(
                            names="time"
                        ),
                        right=dist_to_patch_df[dist_to_patch_df["subject_name"] == subject_name]
                        .copy()
                        .reset_index(names="time"),
                        on="time",
                        # left_index=True,
                        # right_index=True,
                        direction="nearest",
                        tolerance=pd.Timedelta("200ms"),
                    )
                    dist_to_patch_pel_ts_id_df[subject_name] = dist_to_patch_pel_ts_subj[
                        "dist_to_patch"
                    ].values

            # Get closest subject to patch at each pellet timestep
            closest_subjects_pellet_ts = dist_to_patch_pel_ts_id_df.idxmin(axis=1)
            # Get closest subject to patch at each wheel timestep
            cum_wheel_dist_subj_df = pd.DataFrame(
                index=cum_wheel_dist.index, columns=subject_names, data=0.0
            )
            closest_subjects_wheel_ts = dist_to_patch_wheel_ts_id_df.idxmin(axis=1)
            wheel_dist = cum_wheel_dist.diff().fillna(cum_wheel_dist.iloc[0])
            # Assign wheel dist to closest subject for each wheel timestep
            for subject_name in subject_names:
                subj_idxs = cum_wheel_dist_subj_df[closest_subjects_wheel_ts == subject_name].index
                cum_wheel_dist_subj_df.loc[subj_idxs, subject_name] = wheel_dist[subj_idxs]
            cum_wheel_dist_subj_df = cum_wheel_dist_subj_df.cumsum(axis=0)

            # In patch time
            in_patch = dist_to_patch_wheel_ts_id_df < in_patch_radius
            dt = np.median(np.diff(cum_wheel_dist.index)).astype(int) / 1e9  # s
            # Fill in `all_subj_patch_pref`
            for subject_name in subject_names:
                all_subj_patch_pref_dict[patch["patch_name"]][subject_name]["cum_dist"] = (
                    cum_wheel_dist_subj_df[subject_name].values
                )
                subject_in_patch = in_patch[subject_name]
                subject_in_patch_cum_time = subject_in_patch.cumsum().values * dt
<<<<<<< HEAD
                all_subj_patch_pref_dict[patch["patch_name"]][subject_name][
                    "cum_time"
                ] = subject_in_patch_cum_time

                closest_subj_mask = closest_subjects_pellet_ts == subject_name
                subj_pellets = closest_subjects_pellet_ts[closest_subj_mask]
                subj_patch_thresh = patch["patch_threshold"][closest_subj_mask]

                self.Patch.insert1(
                    key
                    | dict(
                        patch_name=patch["patch_name"],
                        subject_name=subject_name,
                        in_patch_timestamps=subject_in_patch.index.values,
                        in_patch_time=subject_in_patch_cum_time[-1],
                        pellet_count=len(subj_pellets),
                        pellet_timestamps=subj_pellets.index.values,
                        patch_threshold=subj_patch_thresh,
                        wheel_cumsum_distance_travelled=cum_wheel_dist_subj_df[subject_name].values,
                    )
=======
                all_subj_patch_pref_dict[patch["patch_name"]][subject_name]["cum_time"] = (
                    subject_in_patch_cum_time
                )
                subj_pellets = closest_subjects_pellet_ts[closest_subjects_pellet_ts == subject_name]
                self.Patch.insert1(
                    key
                    | {
                        "patch_name": patch["patch_name"],
                        "subject_name": subject_name,
                        "in_patch_timestamps": subject_in_patch.index.values,
                        "in_patch_time": subject_in_patch_cum_time[-1],
                        "pellet_count": len(subj_pellets),
                        "pellet_timestamps": subj_pellets.index.values,
                        "wheel_cumsum_distance_travelled": cum_wheel_dist_subj_df[subject_name].values,
                    }
>>>>>>> 7812b4fb
                )

        # Now that we have computed all individual patch and subject values, we iterate again through
        # patches and subjects to compute preference scores
        for subject_name in subject_names:
            # Get sum of subj cum wheel dists and cum in patch time
            all_cum_dist = np.sum(
                [all_subj_patch_pref_dict[p][subject_name]["cum_dist"][-1] for p in patch_names]
            )
            all_cum_time = np.sum(
                [all_subj_patch_pref_dict[p][subject_name]["cum_time"][-1] for p in patch_names]
            )

            for patch_name in patch_names:
                cum_pref_dist = (
                    all_subj_patch_pref_dict[patch_name][subject_name]["cum_dist"] / all_cum_dist
                )
                all_subj_patch_pref_dict[patch_name][subject_name]["cum_pref_dist"] = cum_pref_dist

                cum_pref_time = (
                    all_subj_patch_pref_dict[patch_name][subject_name]["cum_time"] / all_cum_time
                )
                all_subj_patch_pref_dict[patch_name][subject_name]["cum_pref_time"] = cum_pref_time

                self.Preference.insert1(
                    key
                    | {
                        "patch_name": patch_name,
                        "subject_name": subject_name,
                        "cumulative_preference_by_time": cum_pref_time,
                        "cumulative_preference_by_wheel": cum_pref_dist,
                        "final_preference_by_time": cum_pref_time[-1],
                        "final_preference_by_wheel": cum_pref_dist[-1],
                    }
                )


@schema
class BlockPlots(dj.Computed):
    definition = """
    -> BlockAnalysis
    ---
    subject_positions_plot: longblob
    subject_weights_plot: longblob
    patch_distance_travelled_plot: longblob
    patch_rate_plot: longblob
    cumulative_pellet_plot: longblob
    """

    def make(self, key):
        # For position data , set confidence threshold to return position values and downsample by 5x
        conf_thresh = 0.9
        downsampling_factor = 5

        # Make plotly plots
        weight_fig = go.Figure()
        pos_fig = go.Figure()
        wheel_fig = go.Figure()
        patch_rate_fig = go.Figure()
        cumulative_pellet_fig = go.Figure()

        for subject_data in BlockAnalysis.Subject & key:
            # Subject weight over time
            weight_fig.add_trace(
                go.Scatter(
                    x=subject_data["weight_timestamps"],
                    y=subject_data["weights"],
                    mode="lines",
                    name=subject_data["subject_name"],
                )
            )
            # Subject position over time
            mask = subject_data["position_likelihood"] > conf_thresh
            pos_fig.add_trace(
                go.Scatter3d(
                    x=subject_data["position_x"][mask][::downsampling_factor],
                    y=subject_data["position_y"][mask][::downsampling_factor],
                    z=subject_data["position_timestamps"][mask][::downsampling_factor],
                    mode="lines",
                    name=subject_data["subject_name"],
                )
            )

        # Cumulative wheel distance travelled over time
        for patch_data in BlockAnalysis.Patch & key:
            wheel_fig.add_trace(
                go.Scatter(
                    x=patch_data["wheel_timestamps"][::2],
                    y=patch_data["wheel_cumsum_distance_travelled"][::2],
                    mode="lines",
                    name=patch_data["patch_name"],
                )
            )

        # Create a bar chart for patch rates
        patch_df = (BlockAnalysis.Patch & key).fetch(format="frame").reset_index()
        patch_rate_fig = px.bar(
            patch_df,
            x="patch_name",
            y="patch_rate",
            color="patch_name",
            title="Patch Stats: Patch Rate for Each Patch",
            labels={"patch_name": "Patch Name", "patch_rate": "Patch Rate"},
            text="patch_rate",
        )
        patch_rate_fig.update_layout(bargap=0.2, width=600, height=400, template="simple_white")

        # Cumulative pellets per patch over time
        for _, row in patch_df.iterrows():
            timestamps = row["pellet_timestamps"]
            total_pellet_count = list(range(1, row["pellet_count"] + 1))

            cumulative_pellet_fig.add_trace(
                go.Scatter(x=timestamps, y=total_pellet_count, mode="lines+markers", name=row["patch_name"])
            )

        cumulative_pellet_fig.update_layout(
            title="Cumulative Pellet Count Over Time",
            xaxis_title="Time",
            yaxis_title="Cumulative Pellet Count",
            width=800,
            height=500,
            legend_title="Patch Name",
            showlegend=True,
            template="simple_white",
        )

        # Insert figures as json-formatted plotly plots
        self.insert1(
            {
                **key,
                "subject_positions_plot": json.loads(pos_fig.to_json()),
                "subject_weights_plot": json.loads(weight_fig.to_json()),
                "patch_distance_travelled_plot": json.loads(wheel_fig.to_json()),
                "patch_rate_plot": json.loads(patch_rate_fig.to_json()),
                "cumulative_pellet_plot": json.loads(cumulative_pellet_fig.to_json()),
            }
        )


@schema
class BlockSubjectPlots(dj.Computed):
    definition = """
    -> BlockSubjectAnalysis
    ---
    dist_pref_plot: longblob  # Cumulative Patch Preference by Wheel Distance - per subject per patch
    time_pref_plot: longblob  # Cumulative Patch Preference by Time - per subject per patch
    """

    def make(self, key):
        from aeon.analysis.block_plotting import (
            subject_colors,
            patch_markers_linestyles,
            patch_markers,
            gen_hex_grad,
        )

        patch_names, subject_names = (BlockSubjectAnalysis.Preference & key).fetch(
            "patch_name", "subject_name"
        )
        patch_names = np.unique(patch_names)
        subject_names = np.unique(subject_names)

        all_thresh_vals = np.concatenate((BlockAnalysis.Patch & key).fetch("patch_threshold")).astype(float)

        dist_pref_fig, time_pref_fig = go.Figure(), go.Figure()
        for subj_i, subj in enumerate(subject_names):
            for patch_i, p in enumerate(patch_names):
                rate, offset, wheel_ts = (BlockAnalysis.Patch & key & {"patch_name": p}).fetch1(
                    "patch_rate", "patch_offset", "wheel_timestamps"
                )
                patch_thresh, patch_thresh_ts = (BlockAnalysis.Patch & key & {"patch_name": p}).fetch1(
                    "patch_threshold", "patch_threshold_timestamps"
                )

                cum_pref_dist, cum_pref_time = (
                    BlockSubjectAnalysis.Preference & key & {"patch_name": p, "subject_name": subj}
                ).fetch1("cumulative_preference_by_wheel", "cumulative_preference_by_time")
                pellet_ts = (
                    BlockSubjectAnalysis.Patch & key & {"patch_name": p, "subject_name": subj}
                ).fetch1("pellet_timestamps")

                if not len(pellet_ts):
                    continue

                patch_thresh = patch_thresh[np.searchsorted(patch_thresh_ts, pellet_ts) - 1]
                patch_mean = 1 / rate // 100 * 100
                patch_mean_thresh = patch_mean + offset
                cum_pel_ct = pd.DataFrame(
                    index=pellet_ts,
                    data={
                        "counter": np.arange(1, len(pellet_ts) + 1),
                        "threshold": patch_thresh.astype(float),
                        "mean_thresh": patch_mean_thresh,
                        "patch_label": f"{p} μ: {patch_mean_thresh}",
                    },
                )
                cum_pel_ct["norm_thresh_val"] = (
                    (cum_pel_ct["threshold"] - all_thresh_vals.min())
                    / (all_thresh_vals.max() - all_thresh_vals.min())
                ).round(3)

                for fig, cum_pref in zip([dist_pref_fig, time_pref_fig], [cum_pref_dist, cum_pref_time]):
                    fig.add_trace(
                        go.Scatter(
                            x=wheel_ts,
                            y=cum_pref,
                            mode="lines",  # +  markers",
                            line={
                                "width": 2,
                                "color": subject_colors[subj_i],
                                "dash": patch_markers_linestyles[patch_i],
                            },
                            name=f"{subj} - {p}: μ: {patch_mean}",
                        )
                    )
                    # Add markers for each pellet
                    cur_cum_pel_ct = pd.merge_asof(
                        cum_pel_ct.reset_index(names="time"),
                        pd.DataFrame(index=wheel_ts, data={"cum_pref": cum_pref}).reset_index(names="time"),
                        on="time",
                        direction="forward",
                        tolerance=pd.Timedelta("0.1s"),
                    )
                    if not cur_cum_pel_ct.empty:
                        fig.add_trace(
                            go.Scatter(
                                x=cur_cum_pel_ct["time"],
                                y=cur_cum_pel_ct["cum_pref"],
                                mode="markers",
                                marker={
                                    "symbol": patch_markers[patch_i],
                                    "color": gen_hex_grad(
                                        subject_colors[-1], cur_cum_pel_ct["norm_thresh_val"]
                                    ),
                                    "size": 8,
                                },
                                showlegend=False,
                                customdata=np.stack((cur_cum_pel_ct["threshold"],), axis=-1),
                                hovertemplate="Threshold: %{customdata[0]:.2f} cm",
                            )
                        )

        for fig, title in zip([dist_pref_fig, time_pref_fig], ["Wheel Distance", "Patch Time"]):
            fig.update_layout(
                title=f"Cumulative Patch Preference - {title}",
                xaxis_title="Time",
                yaxis_title="Pref Index",
                yaxis={"tickvals": np.arange(0, 1.1, 0.1)},
            )

        # Insert figures as json-formatted plotly plots
        self.insert1(
            {
                **key,
                "dist_pref_plot": json.loads(dist_pref_fig.to_json()),
                "time_pref_plot": json.loads(time_pref_fig.to_json()),
            }
        )


# ---- AnalysisNote ----


@schema
class AnalysisNote(dj.Manual):
    definition = """  # Generic table to catch all notes generated during analysis
    note_timestamp: datetime
    ---
    note_type='': varchar(64)
    note: varchar(3000)
    """


# ---- Helper Functions ----


def get_threshold_associated_pellets(patch_key, start, end):
    """
    Retrieve the pellet delivery timestamps associated with each patch threshold update within the specified start-end time.
    1. Get all patch state update timestamps (DepletionState): let's call these events "A"
        - Remove all events within 1 second of each other
        - Remove all events without threshold value (NaN)
    2. Get all pellet delivery timestamps (DeliverPellet): let's call these events "B"
        - Find matching beam break timestamps within 1.2s after each pellet delivery
    3. For each event "A", find the nearest event "B" within 100ms before or after the event "A"
        - These are the pellet delivery events "B" associated with the previous threshold update event "A"
    4. Shift back the pellet delivery timestamps by 1 to match the pellet delivery with the previous threshold update
    5. Remove all threshold updates events "A" without a corresponding pellet delivery event "B"
    Args:
        patch_key (dict): primary key for the patch
        start (datetime): start timestamp
        end (datetime): end timestamp
    Returns:
        pd.DataFrame: DataFrame with the following columns:
        - threshold_update_timestamp (index)
        - pellet_timestamp
        - beam_break_timestamp
        - offset
        - rate
    """
    chunk_restriction = acquisition.create_chunk_restriction(patch_key["experiment_name"], start, end)

    # Get pellet delivery trigger data
    delivered_pellet_df = fetch_stream(
        streams.UndergroundFeederDeliverPellet & patch_key & chunk_restriction
    )[start:end]
    # Remove invalid rows where the time difference is less than 1.2 seconds
    invalid_rows = delivered_pellet_df.index.to_series().diff().dt.total_seconds() < 1.2
    delivered_pellet_df = delivered_pellet_df[~invalid_rows]

    # Get beambreak data
    beambreak_df = fetch_stream(streams.UndergroundFeederBeamBreak & patch_key & chunk_restriction)[
        start:end
    ]
    # Remove invalid rows where the time difference is less than 1 second
    invalid_rows = beambreak_df.index.to_series().diff().dt.total_seconds() < 1
    beambreak_df = beambreak_df[~invalid_rows]
    # Exclude manual deliveries
    manual_delivery_df = fetch_stream(
        streams.UndergroundFeederManualDelivery & patch_key & chunk_restriction
    )[start:end]
    delivered_pellet_df = delivered_pellet_df.loc[
        delivered_pellet_df.index.difference(manual_delivery_df.index)
    ]

    # Return empty if no pellets
    if delivered_pellet_df.empty or beambreak_df.empty:
        return acquisition.io_api._empty(
            ["threshold", "offset", "rate", "pellet_timestamp", "beam_break_timestamp"]
        )

    # Find pellet delivery triggers with matching beambreaks within 1.2s after each pellet delivery
    pellet_beam_break_df = (
        pd.merge_asof(
            delivered_pellet_df.reset_index(),
            beambreak_df.reset_index().rename(columns={"time": "beam_break_timestamp"}),
            left_on="time",
            right_on="beam_break_timestamp",
            tolerance=pd.Timedelta("1.2s"),
            direction="forward",
        )
        .set_index("time")
        .dropna(subset=["beam_break_timestamp"])
    )
    pellet_beam_break_df.drop_duplicates(subset="beam_break_timestamp", keep="last", inplace=True)

    # Get patch threshold data
    depletion_state_df = fetch_stream(
        streams.UndergroundFeederDepletionState & patch_key & chunk_restriction
    )[start:end]
    # Remove NaNs
    depletion_state_df = depletion_state_df.dropna(subset=["threshold"])
    # Remove invalid rows where the time difference is less than 1 second
    invalid_rows = depletion_state_df.index.to_series().diff().dt.total_seconds() < 1
    depletion_state_df = depletion_state_df[~invalid_rows]

    # Find pellet delivery triggers that approximately coincide with each threshold update
    # i.e. nearest pellet delivery within 100ms before or after threshold update
    pellet_ts_threshold_df = (
        pd.merge_asof(
            depletion_state_df.reset_index(),
            pellet_beam_break_df.reset_index().rename(columns={"time": "pellet_timestamp"}),
            left_on="time",
            right_on="pellet_timestamp",
            tolerance=pd.Timedelta("100ms"),
            direction="nearest",
        )
        .set_index("time")
        .dropna(subset=["pellet_timestamp"])
    )

    # Clean up the df
    pellet_ts_threshold_df = pellet_ts_threshold_df.drop(columns=["event_x", "event_y"])
    # Shift back the pellet_timestamp values by 1 to match with the previous threshold update
    pellet_ts_threshold_df.pellet_timestamp = pellet_ts_threshold_df.pellet_timestamp.shift(-1)
    pellet_ts_threshold_df.beam_break_timestamp = pellet_ts_threshold_df.beam_break_timestamp.shift(-1)
    pellet_ts_threshold_df = pellet_ts_threshold_df.dropna(subset=["pellet_timestamp", "beam_break_timestamp"])
    return pellet_ts_threshold_df<|MERGE_RESOLUTION|>--- conflicted
+++ resolved
@@ -492,7 +492,6 @@
                 )
                 subject_in_patch = in_patch[subject_name]
                 subject_in_patch_cum_time = subject_in_patch.cumsum().values * dt
-<<<<<<< HEAD
                 all_subj_patch_pref_dict[patch["patch_name"]][subject_name][
                     "cum_time"
                 ] = subject_in_patch_cum_time
@@ -513,23 +512,6 @@
                         patch_threshold=subj_patch_thresh,
                         wheel_cumsum_distance_travelled=cum_wheel_dist_subj_df[subject_name].values,
                     )
-=======
-                all_subj_patch_pref_dict[patch["patch_name"]][subject_name]["cum_time"] = (
-                    subject_in_patch_cum_time
-                )
-                subj_pellets = closest_subjects_pellet_ts[closest_subjects_pellet_ts == subject_name]
-                self.Patch.insert1(
-                    key
-                    | {
-                        "patch_name": patch["patch_name"],
-                        "subject_name": subject_name,
-                        "in_patch_timestamps": subject_in_patch.index.values,
-                        "in_patch_time": subject_in_patch_cum_time[-1],
-                        "pellet_count": len(subj_pellets),
-                        "pellet_timestamps": subj_pellets.index.values,
-                        "wheel_cumsum_distance_travelled": cum_wheel_dist_subj_df[subject_name].values,
-                    }
->>>>>>> 7812b4fb
                 )
 
         # Now that we have computed all individual patch and subject values, we iterate again through
