--- conflicted
+++ resolved
@@ -1595,7 +1595,6 @@
     delivered_pellet_df = fetch_stream(
         streams.UndergroundFeederDeliverPellet & patch_key & chunk_restriction
     )[start:end]
-<<<<<<< HEAD
     # beambreak
     beambreak_df = fetch_stream(streams.UndergroundFeederBeamBreak & patch_key & chunk_restriction)[
         start:end
@@ -1605,20 +1604,6 @@
         streams.UndergroundFeederDepletionState & patch_key & chunk_restriction
     )[start:end]
     # manual delivery
-=======
-    # Remove invalid rows where the time difference is less than 1.2 seconds
-    invalid_rows = delivered_pellet_df.index.to_series().diff().dt.total_seconds() < 1.2
-    delivered_pellet_df = delivered_pellet_df[~invalid_rows]
-
-    # Get beambreak data
-    beambreak_df = fetch_stream(
-        streams.UndergroundFeederBeamBreak & patch_key & chunk_restriction
-    )[start:end]
-    # Remove invalid rows where the time difference is less than 1 second
-    invalid_rows = beambreak_df.index.to_series().diff().dt.total_seconds() < 1
-    beambreak_df = beambreak_df[~invalid_rows]
-    # Exclude manual deliveries
->>>>>>> 8b6f828d
     manual_delivery_df = fetch_stream(
         streams.UndergroundFeederManualDelivery & patch_key & chunk_restriction
     )[start:end]
