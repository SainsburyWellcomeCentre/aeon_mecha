--- conflicted
+++ resolved
@@ -77,11 +77,7 @@
             acquisition.SubjectEnterExit.Time * acquisition.EventType
             & {"subject": key["subject"]}
             & f'enter_exit_time > "{in_arena_start}"'
-<<<<<<< HEAD
             & 'event_type != "SubjectRemainedInArena"'
-=======
-            & f'event_type != "SubjectRemainedInArena"'
->>>>>>> bf96b634
         ).fetch(as_dict=True, limit=1, order_by="enter_exit_time ASC")[0]
 
         if subject_exit["event_type"] != "SubjectExitedArena":
