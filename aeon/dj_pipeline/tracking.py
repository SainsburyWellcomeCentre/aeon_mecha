--- conflicted
+++ resolved
@@ -163,12 +163,8 @@
                 "devices_schema_name"
             ),
         )
-<<<<<<< HEAD
-        stream_reader = getattr(devices_schema, device_name).Pose
-=======
 
         stream_reader = getattr(getattr(devices_schema, device_name), "Pose")
->>>>>>> 28e39c14
 
         # special ingestion case for social0.2 full-pose data (using Pose reader from social03)
         if key["experiment_name"].startswith("social0.2"):
