"""DataJoint schema for tracking data."""

import gc
from datetime import UTC, datetime, timezone

import datajoint as dj
import matplotlib.path
import numpy as np
import pandas as pd
from swc.aeon.io import api as io_api

from aeon.dj_pipeline import (
    acquisition,
    dict_to_uuid,
    fetch_stream,
    get_schema_name,
    lab,
    streams,
)
from aeon.dj_pipeline.utils import tracking_utils

aeon_schemas = acquisition.aeon_schemas

schema = dj.schema(get_schema_name("tracking"))
logger = dj.logger

pixel_scale = 0.00192  # 1 px = 1.92 mm
arena_center_x, arena_center_y = 1.475, 1.075  # center
arena_inner_radius = 0.93  # inner
arena_outer_radius = 0.97  # outer


# ---------- Tracking Method ------------------


@schema
class TrackingMethod(dj.Lookup):
    definition = """
    tracking_method: varchar(16)
    ---
    tracking_method_description: varchar(256)
    """

    contents = [
        ("DLC", "Online DeepLabCut as part of Bonsai workflow"),
        ("SLEAP", "Online SLEAP as part of Bonsai workflow"),
    ]


@schema
class TrackingParamSet(dj.Lookup):
    definition = """  # Parameter set used in a particular TrackingMethod
    tracking_paramset_id:  smallint
    ---
    -> TrackingMethod
    paramset_description: varchar(128)
    param_set_hash: uuid
    unique index (param_set_hash)
    params: longblob  # dictionary of all applicable parameters
    """

    contents = [
        (
            0,
            "DLC",
            "Default DLC method from online Bonsai - with params as empty dictionary",
            dict_to_uuid({"tracking_method": "DLC"}),
            {},
        ),
        (
            1,
            "SLEAP",
            "Default SLEAP method from online Bonsai - with params as empty dictionary",
            dict_to_uuid({"tracking_method": "SLEAP"}),
            {},
        ),
    ]

    @classmethod
    def insert_new_params(
        cls,
        tracking_method: str,
        paramset_description: str,
        params: dict,
        tracking_paramset_id: int = None,
    ):
        """Insert a new set of parameters for a given tracking method."""
        if tracking_paramset_id is None:
            tracking_paramset_id = (
                dj.U().aggr(cls, n="max(tracking_paramset_id)").fetch1("n") or 0
            ) + 1

        param_dict = {
            "tracking_method": tracking_method,
            "tracking_paramset_id": tracking_paramset_id,
            "paramset_description": paramset_description,
            "params": params,
            "param_set_hash": dict_to_uuid(
                {**params, "tracking_method": tracking_method}
            ),
        }
        param_query = cls & {"param_set_hash": param_dict["param_set_hash"]}

        if param_query:  # If the specified param-set already exists
            existing_paramset_idx = param_query.fetch1("tracking_paramset_id")
            if (
                existing_paramset_idx == tracking_paramset_id
            ):  # If the existing set has the same paramset_idx: job done
                return
            else:  # If not same name: human error, trying to add the same paramset with different name
                raise dj.DataJointError(
                    f"The specified param-set already exists"
                    f" - with tracking_paramset_id: {existing_paramset_idx}"
                )
        else:
            if {"tracking_paramset_id": tracking_paramset_id} in cls.proj():
                raise dj.DataJointError(
                    f"The specified tracking_paramset_id {tracking_paramset_id} already exists,"
                    f" please pick a different one."
                )
            cls.insert1(param_dict)


# ---------- SLEAP Tracking  ------------------


@schema
class SLEAPTracking(dj.Imported):
    """Tracking data from SLEAP for multi-animal experiments."""

    definition = """ # Position data from a VideoSource for multi-animal experiments using SLEAP per chunk
    -> acquisition.Chunk
    -> streams.SpinnakerVideoSource
    -> TrackingParamSet
    ---
    execution_time=null: datetime  # time of ingestion
    """

    class PoseIdentity(dj.Part):
        definition = """
        -> master
        identity_idx:           smallint
        ---
        identity_name:          varchar(16)
        identity_likelihood:    longblob
        anchor_part:         varchar(16)  # the name of the part used as anchor node for this class
        """

    class AnchorPart(dj.Part):
        definition = """  # Position data of the anchor part of a particular identity
        -> master.PoseIdentity
        ---
        sample_count: int      # number of data points acquired from this stream for a given chunk
        x:          longblob   # (px) x-coordinates of the anchor part
        y:          longblob   # (px) y-coordinates of the anchor part
        likelihood: longblob   # likelihood of the anchor part
        timestamps: longblob   # (datetime) timestamps of the anchor part
        """

    class Part(dj.Part):
        definition = """
        -> master.PoseIdentity
        part_name: varchar(16)
        ---
        sample_count: int      # number of data points acquired from this stream for a given chunk
        x:          longblob   # (px) x-coordinates of the part
        y:          longblob   # (px) y-coordinates of the part
        likelihood: longblob   # likelihood of the part
        timestamps: longblob   # (datetime) timestamps of the part
        """

    @property
    def key_source(self):
        """Return the keys to be processed."""
        return (
            acquisition.Chunk
            * (
                streams.SpinnakerVideoSource.join(
                    streams.SpinnakerVideoSource.RemovalTime, left=True
                )
                & "spinnaker_video_source_name='CameraTop'"
            )
            * (TrackingParamSet & "tracking_paramset_id = 1")
            & "chunk_start >= spinnaker_video_source_install_time"
            & 'chunk_start < IFNULL(spinnaker_video_source_removal_time, "2200-01-01")'
        )  # SLEAP & CameraTop

    def make(self, key):
        """Ingest SLEAP tracking data for a given chunk."""
        chunk_start, chunk_end = (acquisition.Chunk & key).fetch1(
            "chunk_start", "chunk_end"
        )

        data_dirs = acquisition.Experiment.get_data_directories(key)

        device_name = (streams.SpinnakerVideoSource & key).fetch1(
            "spinnaker_video_source_name"
        )

        devices_schema = getattr(
            aeon_schemas,
            (
                acquisition.Experiment.DevicesSchema
                & {"experiment_name": key["experiment_name"]}
            ).fetch1("devices_schema_name"),
        )

        stream_reader = getattr(devices_schema, device_name).Pose
<<<<<<< HEAD

=======
>>>>>>> 3bb9b967
        pose_data = io_api.load(
            root=data_dirs,
            reader=stream_reader,
            start=pd.Timestamp(chunk_start),
            end=pd.Timestamp(chunk_end),
            include_model=False,
        )

        if not len(pose_data):
            raise ValueError(
                f"No SLEAP data found for {key['experiment_name']} - {device_name}"
            )

        # get identity names
        class_names = np.unique(pose_data.identity)
        identity_mapping = {n: i for i, n in enumerate(class_names)}

        # get anchor part
        # ie the body_part with the prefix "anchor_" (there should only be one)
        anchor_part = {
            part for part in pose_data.part.unique() if part.startswith("anchor_")
        }
        if len(anchor_part) != 1:
            raise ValueError(
                f"Anchor part not found or multiple anchor parts found: {anchor_part}"
            )
        anchor_part = anchor_part.pop()

        # ingest parts and classes
        pose_identity_entries, anchor_part_entries, part_entries = [], [], []
        for id_name, id_idx in identity_mapping.items():
            identity_position = pose_data[pose_data["identity"] == id_name]
            if identity_position.empty:
                continue

            for part in set(identity_position.part.values):
                part_position = identity_position[identity_position.part == part]
                if part == anchor_part:
                    identity_likelihood = part_position.identity_likelihood.values
                    if isinstance(identity_likelihood[0], dict):
                        identity_likelihood = np.array(
                            [v[id_name] for v in identity_likelihood]
                        )

                    # assert no duplicate timestamps
                    if len(part_position.index.values) != len(
                        set(part_position.index.values)
                    ):
                        raise ValueError(
                            f"Duplicate timestamps found for identity {id_name} and part {part}"
                            f" - this should not happen - check for chunk-duplicate .bin files"
                        )

                    pose_identity_entries.append(
                        {
                            **key,
                            "identity_idx": id_idx,
                            "identity_name": id_name,
                            "anchor_part": anchor_part,
                            "identity_likelihood": identity_likelihood,
                        }
                    )
                    anchor_part_entries.append(
                        {
                            **key,
                            "identity_idx": id_idx,
                            "x": part_position.x.values,
                            "y": part_position.y.values,
                            "likelihood": part_position.part_likelihood.values,
                            "timestamps": part_position.index.values,
                            "sample_count": len(part_position.index.values),
                        }
                    )
                else:
                    part_entries.append(
                        {
                            **key,
                            "identity_idx": id_idx,
                            "part_name": part,
                            "timestamps": part_position.index.values,
                            "x": part_position.x.values,
                            "y": part_position.y.values,
                            "likelihood": part_position.part_likelihood.values,
                            "sample_count": len(part_position.index.values),
                        }
                    )

        self.insert1({**key, "execution_time": pd.Timestamp.now()})
        self.PoseIdentity.insert(pose_identity_entries)
        self.AnchorPart.insert(anchor_part_entries)
        self.Part.insert(part_entries)

        # explicit garbage collect `pose_data` to avoid memory build up
        del pose_data, identity_position, part_position
        gc.collect()


# ---------- Blob Position Tracking ------------------


@schema
class BlobPosition(dj.Imported):
    definition = """  # Blob object position tracking from a particular camera, for a particular chunk
    -> acquisition.Chunk
    -> streams.SpinnakerVideoSource
    ---
    object_count: int  # number of objects tracked in this chunk
    subject_count: int  # number of subjects present in the arena during this chunk
    subject_names: varchar(256)  # names of subjects present in arena during this chunk
    """

    class Object(dj.Part):
        definition = """  # Position data of object tracked by a particular camera tracking
        -> master
        object_id: int    # id=-1 means "unknown"; could be the same object as those with other values
        ---
        identity_name='': varchar(16)
        sample_count:  int       # number of data points acquired from this stream for a given chunk
        x:             longblob  # (px) object's x-position, in the arena's coordinate frame
        y:             longblob  # (px) object's y-position, in the arena's coordinate frame
        timestamps:    longblob  # (datetime) timestamps of the position data
        area=null:     longblob  # (px^2) object's size detected in the camera
        """

    @property
    def key_source(self):
        """Return the keys to be processed."""
        ks = (
            acquisition.Chunk
            * (
                streams.SpinnakerVideoSource.join(
                    streams.SpinnakerVideoSource.RemovalTime, left=True
                )
                & "spinnaker_video_source_name='CameraTop'"
            )
            & "chunk_start >= spinnaker_video_source_install_time"
            & 'chunk_start < IFNULL(spinnaker_video_source_removal_time, "2200-01-01")'
        )
        return ks - SLEAPTracking  # do this only when SLEAPTracking is not available

    def make(self, key):
        """Ingest blob position data for a given chunk."""
        chunk_start, chunk_end = (acquisition.Chunk & key).fetch1(
            "chunk_start", "chunk_end"
        )

        data_dirs = acquisition.Experiment.get_data_directories(key)

        device_name = (streams.SpinnakerVideoSource & key).fetch1(
            "spinnaker_video_source_name"
        )

        devices_schema = getattr(
            aeon_schemas,
            (
                acquisition.Experiment.DevicesSchema
                & {"experiment_name": key["experiment_name"]}
            ).fetch1("devices_schema_name"),
        )

        stream_reader = devices_schema.CameraTop.Position

        positiondata = io_api.load(
            root=data_dirs,
            reader=stream_reader,
            start=pd.Timestamp(chunk_start),
            end=pd.Timestamp(chunk_end),
        )

        if not len(positiondata):
            raise ValueError(
                f"No Blob position data found for {key['experiment_name']} - {device_name}"
            )

        # replace id=NaN with -1
        positiondata.fillna({"id": -1}, inplace=True)
        positiondata["identity_name"] = ""

        # Find animal(s) in the arena during the chunk
        # Get all unique subjects that visited the environment over the entire exp;
        # For each subject, see 'type' of visit most recent to start of block
        # If "Exit", this animal was not in the block.
        subject_visits_df = fetch_stream(
            acquisition.Environment.SubjectVisits
            & {"experiment_name": key["experiment_name"]}
            & f'chunk_start <= "{chunk_start}"'
        )[:chunk_end]
        subject_visits_df = subject_visits_df[subject_visits_df.region == "Environment"]
        subject_visits_df = subject_visits_df[
            ~subject_visits_df.id.str.contains("Test", case=False)
        ]
        subject_names = []
        for subject_name in set(subject_visits_df.id):
            _df = subject_visits_df[subject_visits_df.id == subject_name]
            if _df.type.iloc[-1] != "Exit":
                subject_names.append(subject_name)

        if len(subject_names) == 1:
            # if there is only one known subject, replace all object ids with the subject name
            positiondata["id"] = [0] * len(positiondata)
            positiondata["identity_name"] = subject_names[0]

        object_positions = []
        for obj_id in set(positiondata.id.values):
            obj_position = positiondata[positiondata.id == obj_id]

            object_positions.append(
                {
                    **key,
                    "object_id": obj_id,
                    "identity_name": obj_position.identity_name.values[0],
                    "sample_count": len(obj_position.index.values),
                    "timestamps": obj_position.index.values,
                    "x": obj_position.x.values,
                    "y": obj_position.y.values,
                    "area": obj_position.area.values,
                }
            )

        self.insert1(
            {
                **key,
                "object_count": len(object_positions),
                "subject_count": len(subject_names),
                "subject_names": ",".join(subject_names),
            }
        )
        self.Object.insert(object_positions)


# ---------- Processed Identity Position ------------------


@schema
class DenoisedTracking(dj.Computed):
    definition = """
    -> SLEAPTracking
    ---
    execution_time: datetime
    execution_duration: float  # hours
    """

    class Subject(dj.Part):
        definition = """
        -> master
        subject_name: varchar(32)
        ---
        sample_count: int      # number of data points acquired from this stream for a given chunk
        subject_likelihood: longblob  # likelihood of the subject being identified correctly
        x:          longblob
        y:          longblob
        timestamps: longblob
        likelihood: longblob  # likelihood of the positions (x,y) being identified correctly
        """

    key_source = (
        SLEAPTracking & "experiment_name in ('social0.2-aeon3', 'social0.2-aeon4', "
                        "'social0.3-aeon3', 'social0.3-aeon4', "
                        "'social0.4-aeon3', 'social0.4-aeon4')"
    )

    def make(self, key):
        """Processing of SLEAPTracking data to denoise and clean identity swaps."""
        execution_time = datetime.now(UTC)

        query = (
            SLEAPTracking.PoseIdentity.proj("identity_name", "identity_likelihood")
            * SLEAPTracking.AnchorPart
            & key
        )
        df = fetch_stream(query)

        subject_names = df.identity_name.unique()

        if len(subject_names) > 1:
            # Get arena bounds from database
            active_region_query = acquisition.EpochConfig.ActiveRegion & (
                acquisition.Chunk & key
            )
            df_clean = tracking_utils.clean_swaps(
                df, region_df=active_region_query.fetch(format="frame")
            )
        else:
            df_clean = df

        entries = []
        for subj_name in subject_names:
            subj_df = df_clean[df_clean.identity_name == subj_name]
            if subj_df.empty:
                continue

            entries.append(
                {
                    **key,
                    "subject_name": subj_name,
                    "sample_count": len(subj_df.index.values),
                    "subject_likelihood": subj_df.identity_likelihood.values,
                    "x": subj_df.x.values,
                    "y": subj_df.y.values,
                    "timestamps": subj_df.index.values,
                    "likelihood": subj_df.likelihood.values,
                }
            )

        exec_dur = (datetime.now(UTC) - execution_time).total_seconds() / 3600
        self.insert1(
            {
                **key,
                "execution_time": execution_time,
                "execution_duration": exec_dur,
            }
        )
        self.Subject.insert(entries)


# ---------- HELPER ------------------


def compute_distance(position_df, target, xcol="x", ycol="y"):
    """Compute the distance between the position and the target.

    Args:
        position_df (pd.DataFrame): DataFrame containing the position data.
        target (tuple): Tuple of length 2 indicating the target x and y position.
        xcol (str): x column name in ``position_df``. Default is 'x'.
        ycol (str): y column name in ``position_df``. Default is 'y'.
    """
    COORDS = 2  # x, y
    if len(target) != COORDS:
        raise ValueError("Target must be a list of tuple of length 2.")
    return np.sqrt(np.square(position_df[[xcol, ycol]] - target).sum(axis=1))


def is_position_in_patch(
    position_df, patch_position, wheel_distance_travelled, patch_radius=0.2
) -> pd.Series:
    """Returns a boolean array of whether a given position is inside the patch and the wheel is moving.

    Args:
        position_df (pd.DataFrame): DataFrame containing the position data.
        patch_position (tuple): Tuple of length 2 indicating the patch x and y position.
        wheel_distance_travelled (pd.Series): distance travelled by the wheel.
        patch_radius (float): Radius of the patch. Default is 0.2.
    """
    distance_from_patch = compute_distance(position_df, patch_position)
    in_patch = distance_from_patch < patch_radius
    exit_patch = in_patch.astype(np.int8).diff() < 0
    in_wheel = (wheel_distance_travelled.diff().rolling("1s").sum() > 1).reindex(
        position_df.index, method="pad"
    )
    time_slice = exit_patch.cumsum()
    return in_patch & (in_wheel.groupby(time_slice).apply(lambda x: x.cumsum()) > 0)


def is_position_in_nest(position_df, nest_key, xcol="x", ycol="y") -> pd.Series:
    """Check if a position is inside the nest.

    Notes: Given the session key and the position data - arrays of x and y
    return an array of boolean indicating whether or not a position is inside the nest.
    """
    nest_vertices = list(
        zip(
            *(lab.ArenaNest.Vertex & nest_key).fetch("vertex_x", "vertex_y"),
            strict=False,
        )
    )
    nest_path = matplotlib.path.Path(nest_vertices)
    position_df["in_nest"] = nest_path.contains_points(position_df[[xcol, ycol]])
    return position_df["in_nest"]


def _get_position(
    table,
    object_attr: str,
    object_name: str,
    start_attr: str,
    end_attr: str,
    start: str,
    end: str,
    fetch_attrs: list,
    attrs_to_scale: list,
    scale_factor=1.0,
):
    """Get the position data for a given object between the specified time range."""
    obj_restriction = {object_attr: object_name}

    start_restriction = f'"{start}" BETWEEN {start_attr} AND {end_attr}'
    end_restriction = f'"{end}" BETWEEN {start_attr} AND {end_attr}'

    start_query = table & obj_restriction & start_restriction
    end_query = table & obj_restriction & end_restriction
    if not (start_query and end_query):
        raise ValueError(
            f"No position data found for {object_name} between {start} and {end}"
        )

    time_restriction = (
        f'{start_attr} >= "{min(start_query.fetch(start_attr))}"'
        f' AND {start_attr} < "{max(end_query.fetch(end_attr))}"'
    )

    # subject's position data in the time slice
    fetched_data = (table & obj_restriction & time_restriction).fetch(
        *fetch_attrs, order_by=start_attr
    )

    if not len(fetched_data[0]):
        raise ValueError(
            f"No position data found for {object_name} between {start} and {end}"
        )

    timestamp_attr = next(attr for attr in fetch_attrs if "timestamps" in attr)

    # stack and structure in pandas DataFrame
    position = pd.DataFrame(
        {
            k: np.hstack(v) * scale_factor if k in attrs_to_scale else np.hstack(v)
            for k, v in zip(fetch_attrs, fetched_data, strict=False)
        }
    )
    position.set_index(timestamp_attr, inplace=True)

    time_mask = np.logical_and(position.index >= start, position.index < end)

    return position[time_mask]<|MERGE_RESOLUTION|>--- conflicted
+++ resolved
@@ -86,18 +86,14 @@
     ):
         """Insert a new set of parameters for a given tracking method."""
         if tracking_paramset_id is None:
-            tracking_paramset_id = (
-                dj.U().aggr(cls, n="max(tracking_paramset_id)").fetch1("n") or 0
-            ) + 1
+            tracking_paramset_id = (dj.U().aggr(cls, n="max(tracking_paramset_id)").fetch1("n") or 0) + 1
 
         param_dict = {
             "tracking_method": tracking_method,
             "tracking_paramset_id": tracking_paramset_id,
             "paramset_description": paramset_description,
             "params": params,
-            "param_set_hash": dict_to_uuid(
-                {**params, "tracking_method": tracking_method}
-            ),
+            "param_set_hash": dict_to_uuid({**params, "tracking_method": tracking_method}),
         }
         param_query = cls & {"param_set_hash": param_dict["param_set_hash"]}
 
@@ -175,9 +171,7 @@
         return (
             acquisition.Chunk
             * (
-                streams.SpinnakerVideoSource.join(
-                    streams.SpinnakerVideoSource.RemovalTime, left=True
-                )
+                streams.SpinnakerVideoSource.join(streams.SpinnakerVideoSource.RemovalTime, left=True)
                 & "spinnaker_video_source_name='CameraTop'"
             )
             * (TrackingParamSet & "tracking_paramset_id = 1")
@@ -187,29 +181,21 @@
 
     def make(self, key):
         """Ingest SLEAP tracking data for a given chunk."""
-        chunk_start, chunk_end = (acquisition.Chunk & key).fetch1(
-            "chunk_start", "chunk_end"
-        )
+        chunk_start, chunk_end = (acquisition.Chunk & key).fetch1("chunk_start", "chunk_end")
 
         data_dirs = acquisition.Experiment.get_data_directories(key)
 
-        device_name = (streams.SpinnakerVideoSource & key).fetch1(
-            "spinnaker_video_source_name"
-        )
+        device_name = (streams.SpinnakerVideoSource & key).fetch1("spinnaker_video_source_name")
 
         devices_schema = getattr(
             aeon_schemas,
-            (
-                acquisition.Experiment.DevicesSchema
-                & {"experiment_name": key["experiment_name"]}
-            ).fetch1("devices_schema_name"),
+            (acquisition.Experiment.DevicesSchema & {"experiment_name": key["experiment_name"]}).fetch1(
+                "devices_schema_name"
+            ),
         )
 
         stream_reader = getattr(devices_schema, device_name).Pose
-<<<<<<< HEAD
-
-=======
->>>>>>> 3bb9b967
+
         pose_data = io_api.load(
             root=data_dirs,
             reader=stream_reader,
@@ -219,9 +205,7 @@
         )
 
         if not len(pose_data):
-            raise ValueError(
-                f"No SLEAP data found for {key['experiment_name']} - {device_name}"
-            )
+            raise ValueError(f"No SLEAP data found for {key['experiment_name']} - {device_name}")
 
         # get identity names
         class_names = np.unique(pose_data.identity)
@@ -229,13 +213,9 @@
 
         # get anchor part
         # ie the body_part with the prefix "anchor_" (there should only be one)
-        anchor_part = {
-            part for part in pose_data.part.unique() if part.startswith("anchor_")
-        }
+        anchor_part = {part for part in pose_data.part.unique() if part.startswith("anchor_")}
         if len(anchor_part) != 1:
-            raise ValueError(
-                f"Anchor part not found or multiple anchor parts found: {anchor_part}"
-            )
+            raise ValueError(f"Anchor part not found or multiple anchor parts found: {anchor_part}")
         anchor_part = anchor_part.pop()
 
         # ingest parts and classes
@@ -250,14 +230,10 @@
                 if part == anchor_part:
                     identity_likelihood = part_position.identity_likelihood.values
                     if isinstance(identity_likelihood[0], dict):
-                        identity_likelihood = np.array(
-                            [v[id_name] for v in identity_likelihood]
-                        )
+                        identity_likelihood = np.array([v[id_name] for v in identity_likelihood])
 
                     # assert no duplicate timestamps
-                    if len(part_position.index.values) != len(
-                        set(part_position.index.values)
-                    ):
+                    if len(part_position.index.values) != len(set(part_position.index.values)):
                         raise ValueError(
                             f"Duplicate timestamps found for identity {id_name} and part {part}"
                             f" - this should not happen - check for chunk-duplicate .bin files"
@@ -340,9 +316,7 @@
         ks = (
             acquisition.Chunk
             * (
-                streams.SpinnakerVideoSource.join(
-                    streams.SpinnakerVideoSource.RemovalTime, left=True
-                )
+                streams.SpinnakerVideoSource.join(streams.SpinnakerVideoSource.RemovalTime, left=True)
                 & "spinnaker_video_source_name='CameraTop'"
             )
             & "chunk_start >= spinnaker_video_source_install_time"
@@ -352,22 +326,17 @@
 
     def make(self, key):
         """Ingest blob position data for a given chunk."""
-        chunk_start, chunk_end = (acquisition.Chunk & key).fetch1(
-            "chunk_start", "chunk_end"
-        )
+        chunk_start, chunk_end = (acquisition.Chunk & key).fetch1("chunk_start", "chunk_end")
 
         data_dirs = acquisition.Experiment.get_data_directories(key)
 
-        device_name = (streams.SpinnakerVideoSource & key).fetch1(
-            "spinnaker_video_source_name"
-        )
+        device_name = (streams.SpinnakerVideoSource & key).fetch1("spinnaker_video_source_name")
 
         devices_schema = getattr(
             aeon_schemas,
-            (
-                acquisition.Experiment.DevicesSchema
-                & {"experiment_name": key["experiment_name"]}
-            ).fetch1("devices_schema_name"),
+            (acquisition.Experiment.DevicesSchema & {"experiment_name": key["experiment_name"]}).fetch1(
+                "devices_schema_name"
+            ),
         )
 
         stream_reader = devices_schema.CameraTop.Position
@@ -380,9 +349,7 @@
         )
 
         if not len(positiondata):
-            raise ValueError(
-                f"No Blob position data found for {key['experiment_name']} - {device_name}"
-            )
+            raise ValueError(f"No Blob position data found for {key['experiment_name']} - {device_name}")
 
         # replace id=NaN with -1
         positiondata.fillna({"id": -1}, inplace=True)
@@ -398,9 +365,7 @@
             & f'chunk_start <= "{chunk_start}"'
         )[:chunk_end]
         subject_visits_df = subject_visits_df[subject_visits_df.region == "Environment"]
-        subject_visits_df = subject_visits_df[
-            ~subject_visits_df.id.str.contains("Test", case=False)
-        ]
+        subject_visits_df = subject_visits_df[~subject_visits_df.id.str.contains("Test", case=False)]
         subject_names = []
         for subject_name in set(subject_visits_df.id):
             _df = subject_visits_df[subject_visits_df.id == subject_name]
@@ -467,8 +432,8 @@
 
     key_source = (
         SLEAPTracking & "experiment_name in ('social0.2-aeon3', 'social0.2-aeon4', "
-                        "'social0.3-aeon3', 'social0.3-aeon4', "
-                        "'social0.4-aeon3', 'social0.4-aeon4')"
+        "'social0.3-aeon3', 'social0.3-aeon4', "
+        "'social0.4-aeon3', 'social0.4-aeon4')"
     )
 
     def make(self, key):
@@ -486,12 +451,8 @@
 
         if len(subject_names) > 1:
             # Get arena bounds from database
-            active_region_query = acquisition.EpochConfig.ActiveRegion & (
-                acquisition.Chunk & key
-            )
-            df_clean = tracking_utils.clean_swaps(
-                df, region_df=active_region_query.fetch(format="frame")
-            )
+            active_region_query = acquisition.EpochConfig.ActiveRegion & (acquisition.Chunk & key)
+            df_clean = tracking_utils.clean_swaps(df, region_df=active_region_query.fetch(format="frame"))
         else:
             df_clean = df
 
@@ -602,9 +563,7 @@
     start_query = table & obj_restriction & start_restriction
     end_query = table & obj_restriction & end_restriction
     if not (start_query and end_query):
-        raise ValueError(
-            f"No position data found for {object_name} between {start} and {end}"
-        )
+        raise ValueError(f"No position data found for {object_name} between {start} and {end}")
 
     time_restriction = (
         f'{start_attr} >= "{min(start_query.fetch(start_attr))}"'
@@ -612,14 +571,10 @@
     )
 
     # subject's position data in the time slice
-    fetched_data = (table & obj_restriction & time_restriction).fetch(
-        *fetch_attrs, order_by=start_attr
-    )
+    fetched_data = (table & obj_restriction & time_restriction).fetch(*fetch_attrs, order_by=start_attr)
 
     if not len(fetched_data[0]):
-        raise ValueError(
-            f"No position data found for {object_name} between {start} and {end}"
-        )
+        raise ValueError(f"No position data found for {object_name} between {start} and {end}")
 
     timestamp_attr = next(attr for attr in fetch_attrs if "timestamps" in attr)
 
