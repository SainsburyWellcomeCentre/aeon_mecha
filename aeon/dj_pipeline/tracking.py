from pathlib import Path

import datajoint as dj
import matplotlib.path
import numpy as np
import pandas as pd

from aeon.dj_pipeline import acquisition, dict_to_uuid, get_schema_name, lab, qc, streams
from aeon.io import api as io_api
from aeon.schema import schemas as aeon_schemas

schema = dj.schema(get_schema_name("tracking"))

pixel_scale = 0.00192  # 1 px = 1.92 mm
arena_center_x, arena_center_y = 1.475, 1.075  # center
arena_inner_radius = 0.93  # inner
arena_outer_radius = 0.97  # outer


# ---------- Tracking Method ------------------


@schema
class TrackingMethod(dj.Lookup):
    definition = """
    tracking_method: varchar(16)
    ---
    tracking_method_description: varchar(256)
    """

    contents = [
        ("DLC", "Online DeepLabCut as part of Bonsai workflow"),
        ("SLEAP", "Online SLEAP as part of Bonsai workflow"),
    ]


@schema
class TrackingParamSet(dj.Lookup):
    definition = """  # Parameter set used in a particular TrackingMethod
    tracking_paramset_id:  smallint
    ---
    -> TrackingMethod
    paramset_description: varchar(128)
    param_set_hash: uuid
    unique index (param_set_hash)
    params: longblob  # dictionary of all applicable parameters
    """

    contents = [
        (
            0,
            "DLC",
            "Default DLC method from online Bonsai - with params as empty dictionary",
            dict_to_uuid({"tracking_method": "DLC"}),
            {},
        ),
        (
            1,
            "SLEAP",
            "Default SLEAP method from online Bonsai - with params as empty dictionary",
            dict_to_uuid({"tracking_method": "SLEAP"}),
            {},
        ),
    ]

    @classmethod
    def insert_new_params(
        cls,
        tracking_method: str,
        paramset_description: str,
        params: dict,
        tracking_paramset_id: int = None,
    ):
        if tracking_paramset_id is None:
            tracking_paramset_id = (dj.U().aggr(cls, n="max(tracking_paramset_id)").fetch1("n") or 0) + 1

        param_dict = {
            "tracking_method": tracking_method,
            "tracking_paramset_id": tracking_paramset_id,
            "paramset_description": paramset_description,
            "params": params,
            "param_set_hash": dict_to_uuid({**params, "tracking_method": tracking_method}),
        }
        param_query = cls & {"param_set_hash": param_dict["param_set_hash"]}

        if param_query:  # If the specified param-set already exists
            existing_paramset_idx = param_query.fetch1("tracking_paramset_id")
            if (
                existing_paramset_idx == tracking_paramset_id
            ):  # If the existing set has the same paramset_idx: job done
                return
            else:  # If not same name: human error, trying to add the same paramset with different name
                raise dj.DataJointError(
                    f"The specified param-set already exists"
                    f" - with tracking_paramset_id: {existing_paramset_idx}"
                )
        else:
            if {"tracking_paramset_id": tracking_paramset_id} in cls.proj():
                raise dj.DataJointError(
                    f"The specified tracking_paramset_id {tracking_paramset_id} already exists,"
                    f" please pick a different one."
                )
            cls.insert1(param_dict)


# ---------- VideoSource  ------------------


@schema
class SLEAPTracking(dj.Imported):
    definition = """  # Tracked objects position data from a particular VideoSource for multi-animal experiment using the SLEAP tracking method per chunk
    -> acquisition.Chunk
    -> streams.SpinnakerVideoSource
    -> TrackingParamSet
    """

    class PoseIdentity(dj.Part):
        definition = """
        -> master
        identity_idx:           smallint
        ---
        identity_name:          varchar(16)
        identity_likelihood:    longblob
        anchor_part:         varchar(16)  # the name of the point used as anchor node for this class
        """

    class Part(dj.Part):
        definition = """
        -> master.PoseIdentity
        part_name: varchar(16)
        ---
        sample_count: int      # number of data points acquired from this stream for a given chunk
        x:          longblob
        y:          longblob
        likelihood: longblob
        timestamps: longblob
        """

    @property
    def key_source(self):
        return (
            acquisition.Chunk
            * (
                streams.SpinnakerVideoSource.join(streams.SpinnakerVideoSource.RemovalTime, left=True)
                & "spinnaker_video_source_name='CameraTop'"
            )
            * (TrackingParamSet & "tracking_paramset_id = 1")
            & "chunk_start >= spinnaker_video_source_install_time"
            & 'chunk_start < IFNULL(spinnaker_video_source_removal_time, "2200-01-01")'
        )  # SLEAP & CameraTop

    def make(self, key):
        chunk_start, chunk_end = (acquisition.Chunk & key).fetch1("chunk_start", "chunk_end")

        data_dirs = acquisition.Experiment.get_data_directories(key)

        device_name = (streams.SpinnakerVideoSource & key).fetch1("spinnaker_video_source_name")

        devices_schema = getattr(
            aeon_schemas,
            (acquisition.Experiment.DevicesSchema & {"experiment_name": key["experiment_name"]}).fetch1(
                "devices_schema_name"
            ),
        )
        stream_reader = getattr(getattr(devices_schema, device_name), "Pose")

        pose_data = io_api.load(
            root=data_dirs,
            reader=stream_reader,
            start=pd.Timestamp(chunk_start),
            end=pd.Timestamp(chunk_end),
        )

        if not len(pose_data):
            raise ValueError(f"No SLEAP data found for {key['experiment_name']} - {device_name}")

<<<<<<< HEAD
        # get bodyparts and classes
        bodyparts = stream_reader.get_bodyparts()
        anchor_part = bodyparts[0]  # anchor_part is always the first one
        class_names = stream_reader.get_class_names()
=======
        # get identity names
        class_names = np.unique(pose_data.identity)
>>>>>>> 054db5cf
        identity_mapping = {n: i for i, n in enumerate(class_names)}

        # ingest parts and classes
        pose_identity_entries, part_entries = [], []
        for identity in identity_mapping:
            identity_position = pose_data[pose_data["identity"] == identity]
            if identity_position.empty:
                continue
<<<<<<< HEAD
=======

            # get anchor part - always the first one of all the body parts
            anchor_part = np.unique(identity_position.part)[0]

>>>>>>> 054db5cf
            for part in set(identity_position.part.values):
                part_position = identity_position[identity_position.part == part]
                part_entries.append(
                    {
                        **key,
                        "identity_idx": identity_mapping[identity],
                        "part_name": part,
                        "timestamps": part_position.index.values,
                        "x": part_position.x.values,
                        "y": part_position.y.values,
                        "likelihood": part_position.part_likelihood.values,
                        "sample_count": len(part_position.index.values),
                    }
                )
                if part == anchor_part:
                    identity_likelihood = part_position.identity_likelihood.values
                    if isinstance(identity_likelihood[0], dict):
                        identity_likelihood = np.array([v[identity] for v in identity_likelihood])

            pose_identity_entries.append(
                {
                    **key,
                    "identity_idx": identity_mapping[identity],
                    "identity_name": identity,
                    "anchor_part": anchor_part,
                    "identity_likelihood": identity_likelihood,
                }
            )

        self.insert1(key)
        self.PoseIdentity.insert(pose_identity_entries)
        self.Part.insert(part_entries)


# ---------- HELPER ------------------


def compute_distance(position_df, target, xcol="x", ycol="y"):
    assert len(target) == 2
    return np.sqrt(np.square(position_df[[xcol, ycol]] - target).sum(axis=1))


def is_position_in_patch(
    position_df, patch_position, wheel_distance_travelled, patch_radius=0.2
) -> pd.Series:
    distance_from_patch = compute_distance(position_df, patch_position)
    in_patch = distance_from_patch < patch_radius
    exit_patch = in_patch.astype(np.int8).diff() < 0
    in_wheel = (wheel_distance_travelled.diff().rolling("1s").sum() > 1).reindex(
        position_df.index, method="pad"
    )
    time_slice = exit_patch.cumsum()
    return in_patch & (in_wheel.groupby(time_slice).apply(lambda x: x.cumsum()) > 0)


def is_position_in_nest(position_df, nest_key, xcol="x", ycol="y") -> pd.Series:
    """Given the session key and the position data - arrays of x and y
    return an array of boolean indicating whether or not a position is inside the nest.
    """
    nest_vertices = list(zip(*(lab.ArenaNest.Vertex & nest_key).fetch("vertex_x", "vertex_y")))
    nest_path = matplotlib.path.Path(nest_vertices)
    position_df["in_nest"] = nest_path.contains_points(position_df[[xcol, ycol]])
    return position_df["in_nest"]


def _get_position(
    table,
    object_attr: str,
    object_name: str,
    start_attr: str,
    end_attr: str,
    start: str,
    end: str,
    fetch_attrs: list,
    attrs_to_scale: list,
    scale_factor=1.0,
):
    obj_restriction = {object_attr: object_name}

    start_restriction = f'"{start}" BETWEEN {start_attr} AND {end_attr}'
    end_restriction = f'"{end}" BETWEEN {start_attr} AND {end_attr}'

    start_query = table & obj_restriction & start_restriction
    end_query = table & obj_restriction & end_restriction
    if not (start_query and end_query):
        raise ValueError(f"No position data found for {object_name} between {start} and {end}")

    time_restriction = (
        f'{start_attr} >= "{min(start_query.fetch(start_attr))}"'
        f' AND {start_attr} < "{max(end_query.fetch(end_attr))}"'
    )

    # subject's position data in the time slice
    fetched_data = (table & obj_restriction & time_restriction).fetch(*fetch_attrs, order_by=start_attr)

    if not len(fetched_data[0]):
        raise ValueError(f"No position data found for {object_name} between {start} and {end}")

    timestamp_attr = next(attr for attr in fetch_attrs if "timestamps" in attr)

    # stack and structure in pandas DataFrame
    position = pd.DataFrame(
        {
            k: np.hstack(v) * scale_factor if k in attrs_to_scale else np.hstack(v)
            for k, v in zip(fetch_attrs, fetched_data)
        }
    )
    position.set_index(timestamp_attr, inplace=True)

    time_mask = np.logical_and(position.index >= start, position.index < end)

    return position[time_mask]<|MERGE_RESOLUTION|>--- conflicted
+++ resolved
@@ -174,15 +174,8 @@
         if not len(pose_data):
             raise ValueError(f"No SLEAP data found for {key['experiment_name']} - {device_name}")
 
-<<<<<<< HEAD
-        # get bodyparts and classes
-        bodyparts = stream_reader.get_bodyparts()
-        anchor_part = bodyparts[0]  # anchor_part is always the first one
-        class_names = stream_reader.get_class_names()
-=======
         # get identity names
         class_names = np.unique(pose_data.identity)
->>>>>>> 054db5cf
         identity_mapping = {n: i for i, n in enumerate(class_names)}
 
         # ingest parts and classes
@@ -191,13 +184,10 @@
             identity_position = pose_data[pose_data["identity"] == identity]
             if identity_position.empty:
                 continue
-<<<<<<< HEAD
-=======
 
             # get anchor part - always the first one of all the body parts
             anchor_part = np.unique(identity_position.part)[0]
 
->>>>>>> 054db5cf
             for part in set(identity_position.part.values):
                 part_position = identity_position[identity_position.part == part]
                 part_entries.append(
