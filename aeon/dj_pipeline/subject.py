--- conflicted
+++ resolved
@@ -372,14 +372,10 @@
                     "lab_id": animal_resp["labid"],
                 }
             )
-<<<<<<< HEAD
 
             associate_subject_and_experiment(eartag_or_id)
 
             completion_time = datetime.now(timezone.utc)
-=======
-            completion_time = datetime.now(UTC)
->>>>>>> 9be1f8ea
             self.insert1(
                 {
                     **key,
