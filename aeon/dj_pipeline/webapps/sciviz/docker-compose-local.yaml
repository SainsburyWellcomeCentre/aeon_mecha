--- conflicted
+++ resolved
@@ -7,11 +7,7 @@
   pharus:
     cpus: 2.0
     mem_limit: 4g
-<<<<<<< HEAD
-    image: datajoint/pharus:0.7.3
-=======
     image: jverswijver/pharus:0.8.0py3.9
->>>>>>> 4b5dcb11
     environment:
       # - FLASK_ENV=development # enables logging to console from Flask
       - PHARUS_SPEC_PATH=/main/specs/specsheet.yaml # for dynamic utils spec
@@ -55,13 +51,8 @@
       - main
   sci-viz:
     cpus: 2.0
-<<<<<<< HEAD
-    mem_limit: 4g
-    image: datajoint/sci-viz:1.1.1
-=======
     mem_limit: 16g
     image: jverswijver/sci-viz:1.1.1-bugfix2
->>>>>>> 4b5dcb11
     environment:
       - CHOKIDAR_USEPOLLING=true
       - REACT_APP_DJSCIVIZ_BACKEND_PREFIX=/api
