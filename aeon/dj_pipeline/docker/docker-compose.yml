--- conflicted
+++ resolved
@@ -1,5 +1,3 @@
-<<<<<<< HEAD
-=======
 # Setup containers for Aeon DataJoint pipeline ingestion routines
 # Joseph Burling <joseph@datajoint.com>
 # --------------------------------------------------------------------------------------
@@ -13,26 +11,13 @@
 #
 # Shared properties across services ----------------------------------------------------
 
->>>>>>> 5d56ba63
 version: "2.4"
 
 x-aeon-docker-image: &aeon-docker-image
   image: ghcr.io/${GITHUB_REPO_OWNER:-vathes}/aeon_mecha:latest
 
 x-aeon-ingest-common: &aeon-ingest-common
-<<<<<<< HEAD
-  build:
-    context: ./
-    args:
-      IMAGE_VERSION: v0.1.0
-      IMAGE_CREATED: ${IMAGE_CREATED:-2021-11-11T11:11:11Z}
-      GITHUB_USER: vathes
-      GITHUB_REPO: aeon_mecha
-      GITHUB_BRANCH: datajoint_pipeline
-      SSH_KEY: ${SSH_KEY:?Need SSH key for private repo clone}
-=======
   <<: *aeon-docker-image
->>>>>>> 5d56ba63
   environment:
     DJ_USER: ${DJ_USER:-root}
     DJ_PASS: ${DJ_PASS:-simple}
@@ -59,11 +44,7 @@
       aeon_high:
         condition: service_started
     scale: 2
-<<<<<<< HEAD
-    command: ["aeon_ingest", "mid", "-d", "20", "-s", "1"]
-=======
     # command: ["aeon_ingest", "mid", "-d", "20", "-s", "1"]
->>>>>>> 5d56ba63
 
 volumes:
   djstore:
