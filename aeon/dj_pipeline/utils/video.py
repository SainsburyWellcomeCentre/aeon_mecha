--- conflicted
+++ resolved
@@ -1,11 +1,6 @@
 import base64
 import datetime
-<<<<<<< HEAD
-import pathlib
-=======
 from pathlib import Path
->>>>>>> 3c9ec7ea
-
 import cv2
 import numpy as np
 import pandas as pd
