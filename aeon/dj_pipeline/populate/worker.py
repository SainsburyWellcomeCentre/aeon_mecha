"""This module defines the workers for the AEON pipeline."""
import os

import datajoint as dj
from datajoint_utilities.dj_worker import DataJointWorker, ErrorLog, WorkerLog
from datajoint_utilities.dj_worker.worker_schema import is_djtable

from aeon.dj_pipeline import acquisition, db_prefix, qc, subject, tracking
from aeon.dj_pipeline.analysis import block_analysis
from aeon.dj_pipeline.utils import streams_maker

streams = streams_maker.main()

__all__ = [
    "acquisition_worker",
    "analysis_worker",
    "pyrat_worker",
    "streams_worker",
    "WorkerLog",
    "ErrorLog",
    "logger",
    "AutomatedExperimentIngestion",
]

# ---- Some constants ----
logger = dj.logger

org_name, workflow_name, *_ = db_prefix.split("_")
worker_schema_name = f"{org_name}_support_{workflow_name}_" + "workerlog"

WORKER_MAX_IDLED_CYCLE = int(os.environ.get("WORKER_MAX_IDLED_CYCLE", 3))
MAX_RUN_DURATION = int(os.environ.get("MAX_RUN_DURATION", 60 * 60 * 8))  # 8 hours

# ---- Manage experiments for automated ingestion ----

schema = dj.Schema(worker_schema_name)


@schema
class AutomatedExperimentIngestion(dj.Manual):
    definition = """  # experiments to undergo automated ingestion
    -> acquisition.Experiment
    """


def ingest_epochs_chunks():
    """Ingest epochs and chunks for experiments specified in AutomatedExperimentIngestion."""
    experiment_names = AutomatedExperimentIngestion.fetch("experiment_name")
    for experiment_name in experiment_names:
        acquisition.Epoch.ingest_epochs(experiment_name)
        acquisition.Chunk.ingest_chunks(experiment_name)


# ---- Define worker(s) ----
# configure a worker to process `acquisition`-related tasks
acquisition_worker = DataJointWorker(
    "acquisition_worker",
    worker_schema_name=worker_schema_name,
    db_prefix=db_prefix,
<<<<<<< HEAD
    max_idled_cycle=1,
    sleep_duration=5,
=======
    run_duration=MAX_RUN_DURATION,
    max_idled_cycle=WORKER_MAX_IDLED_CYCLE,
    sleep_duration=10,
>>>>>>> 3b7b2915
)
# acquisition_worker(ingest_epochs_chunks)
acquisition_worker(acquisition.EpochConfig)
acquisition_worker(acquisition.Environment)
#acquisition_worker(block_analysis.BlockDetection)

# configure a worker to handle pyrat sync
pyrat_worker = DataJointWorker(
    "pyrat_worker",
    worker_schema_name=worker_schema_name,
    db_prefix=db_prefix,
<<<<<<< HEAD
    max_idled_cycle=1,
    sleep_duration=5,
=======
    run_duration=MAX_RUN_DURATION,
    max_idled_cycle=WORKER_MAX_IDLED_CYCLE,
    sleep_duration=10,
>>>>>>> 3b7b2915
)

pyrat_worker(subject.CreatePyratIngestionTask)
pyrat_worker(subject.PyratIngestion)
pyrat_worker(subject.SubjectDetail)
pyrat_worker(subject.PyratCommentWeightProcedure)

# configure a worker to ingest all data streams
streams_worker = DataJointWorker(
    "streams_worker",
    worker_schema_name=worker_schema_name,
    db_prefix=db_prefix,
<<<<<<< HEAD
    max_idled_cycle=1,
    sleep_duration=5,
=======
    run_duration=MAX_RUN_DURATION,
    max_idled_cycle=WORKER_MAX_IDLED_CYCLE,
    sleep_duration=10,
>>>>>>> 3b7b2915
    autoclear_error_patterns=["%BlockAnalysis Not Ready%"],
)

for attr in vars(streams).values():
    if is_djtable(attr, dj.user_tables.AutoPopulate):
        if attr().class_name in ("SpinnakerVideoSourceVideo", "SpinnakerVideoSourcePosition"):
            # skip the SpinnakerVideoSourceVideo, large volume and not critical
            continue
        streams_worker(attr, max_calls=10)

# streams_worker(qc.CameraQC, max_calls=10)
streams_worker(tracking.SLEAPTracking, max_calls=10)

# configure a worker to run the analysis tables
analysis_worker = DataJointWorker(
    "analysis_worker",
    worker_schema_name=worker_schema_name,
    db_prefix=db_prefix,
<<<<<<< HEAD
    max_idled_cycle=1,
    sleep_duration=5,
=======
    run_duration=MAX_RUN_DURATION,
    max_idled_cycle=WORKER_MAX_IDLED_CYCLE,
    sleep_duration=10,
>>>>>>> 3b7b2915
)

analysis_worker(block_analysis.BlockAnalysis, max_calls=6)
analysis_worker(block_analysis.BlockSubjectAnalysis, max_calls=6)
analysis_worker(block_analysis.BlockForaging, max_calls=6)
analysis_worker(block_analysis.BlockPatchPlots, max_calls=6)
analysis_worker(block_analysis.BlockSubjectPositionPlots, max_calls=6)


def get_workflow_operation_overview():
    """Get the workflow operation overview for the worker schema."""
    from datajoint_utilities.dj_worker.utils import get_workflow_operation_overview

    return get_workflow_operation_overview(worker_schema_name=worker_schema_name, db_prefixes=[db_prefix])


def retrieve_schemas_sizes(schema_only=False, all_schemas=False):
    schema_names = [n for n in dj.list_schemas() if n != "mysql"]
    if not all_schemas:
        schema_names = [n for n in schema_names
                        if n.startswith(db_prefix) and not n.startswith(f"{db_prefix}archived")]

    if schema_only:
        return {n: dj.Schema(n).size_on_disk / 1e9 for n in schema_names}

    schema_sizes = {n: {} for n in schema_names}
    for n in schema_names:
        vm = dj.VirtualModule(n, n)
        schema_sizes[n]["schema_gb"] = vm.schema.size_on_disk / 1e9
        schema_sizes[n]["tables_gb"] = {n: t().size_on_disk / 1e9
                                        for n, t in vm.__dict__.items()
                                        if isinstance(t, dj.user_tables.TableMeta)}
    return schema_sizes<|MERGE_RESOLUTION|>--- conflicted
+++ resolved
@@ -57,33 +57,22 @@
     "acquisition_worker",
     worker_schema_name=worker_schema_name,
     db_prefix=db_prefix,
-<<<<<<< HEAD
-    max_idled_cycle=1,
-    sleep_duration=5,
-=======
     run_duration=MAX_RUN_DURATION,
     max_idled_cycle=WORKER_MAX_IDLED_CYCLE,
-    sleep_duration=10,
->>>>>>> 3b7b2915
-)
+    sleep_duration=10,)
 # acquisition_worker(ingest_epochs_chunks)
 acquisition_worker(acquisition.EpochConfig)
 acquisition_worker(acquisition.Environment)
-#acquisition_worker(block_analysis.BlockDetection)
+acquisition_worker(block_analysis.BlockDetection)
 
 # configure a worker to handle pyrat sync
 pyrat_worker = DataJointWorker(
     "pyrat_worker",
     worker_schema_name=worker_schema_name,
     db_prefix=db_prefix,
-<<<<<<< HEAD
-    max_idled_cycle=1,
-    sleep_duration=5,
-=======
     run_duration=MAX_RUN_DURATION,
     max_idled_cycle=WORKER_MAX_IDLED_CYCLE,
     sleep_duration=10,
->>>>>>> 3b7b2915
 )
 
 pyrat_worker(subject.CreatePyratIngestionTask)
@@ -96,14 +85,9 @@
     "streams_worker",
     worker_schema_name=worker_schema_name,
     db_prefix=db_prefix,
-<<<<<<< HEAD
-    max_idled_cycle=1,
-    sleep_duration=5,
-=======
     run_duration=MAX_RUN_DURATION,
     max_idled_cycle=WORKER_MAX_IDLED_CYCLE,
     sleep_duration=10,
->>>>>>> 3b7b2915
     autoclear_error_patterns=["%BlockAnalysis Not Ready%"],
 )
 
@@ -122,14 +106,9 @@
     "analysis_worker",
     worker_schema_name=worker_schema_name,
     db_prefix=db_prefix,
-<<<<<<< HEAD
-    max_idled_cycle=1,
-    sleep_duration=5,
-=======
     run_duration=MAX_RUN_DURATION,
     max_idled_cycle=WORKER_MAX_IDLED_CYCLE,
     sleep_duration=10,
->>>>>>> 3b7b2915
 )
 
 analysis_worker(block_analysis.BlockAnalysis, max_calls=6)
