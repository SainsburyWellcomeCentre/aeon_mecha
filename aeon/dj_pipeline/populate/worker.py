--- conflicted
+++ resolved
@@ -1,14 +1,10 @@
 import datajoint as dj
-<<<<<<< HEAD
-from datajoint_utilities.dj_worker import DataJointWorker, ErrorLog, WorkerLog
-=======
 from datajoint_utilities.dj_worker import (
     DataJointWorker,
+    ErrorLog,
     WorkerLog,
-    ErrorLog,
     is_djtable,
 )
->>>>>>> 25ebe29c
 
 from aeon.dj_pipeline import (
     acquisition,
@@ -16,14 +12,10 @@
     db_prefix,
     qc,
     report,
+    streams,
     tracking,
-    streams,
 )
 from aeon.dj_pipeline.utils import load_metadata
-
-<<<<<<< HEAD
-__all__ = ["high_priority", "mid_priority", "WorkerLog", "ErrorLog", "logger"]
-=======
 
 __all__ = [
     "high_priority",
@@ -33,7 +25,6 @@
     "ErrorLog",
     "logger",
 ]
->>>>>>> 25ebe29c
 
 # ---- Some constants ----
 logger = dj.logger
@@ -88,15 +79,11 @@
 mid_priority(analysis.VisitTimeDistribution)
 mid_priority(analysis.VisitSummary)
 mid_priority(analysis.VisitForagingBout)
-
 # report tables
 mid_priority(report.delete_outdated_plot_entries)
 mid_priority(report.SubjectRewardRateDifference)
 mid_priority(report.SubjectWheelTravelledDistance)
 mid_priority(report.ExperimentTimeDistribution)
-<<<<<<< HEAD
-mid_priority(report.VisitDailySummaryPlot)
-=======
 
 
 # ---- Define worker(s) ----
@@ -111,5 +98,4 @@
 
 for attr in vars(streams).values():
     if is_djtable(attr) and hasattr(attr, "populate"):
-        streams_worker(attr)
->>>>>>> 25ebe29c
+        streams_worker(attr)