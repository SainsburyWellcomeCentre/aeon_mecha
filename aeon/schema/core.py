--- conflicted
+++ resolved
@@ -9,17 +9,6 @@
 
 def video(pattern):
     """Video frame metadata."""
-<<<<<<< HEAD
-    return { "Video": _reader.Video(f"{pattern}_*") }
-
-def position(pattern):
-    """Position tracking data for the specified camera."""
-    return { "Position": _reader.Position(f"{pattern}_200_*") }
-
-def encoder(pattern):
-    """Wheel magnetic encoder data."""
-    return { "Encoder": _reader.Encoder(f"{pattern}_90_*") }
-=======
     return {"Video": _reader.Video(f"{pattern}_*")}
 
 
@@ -32,7 +21,6 @@
     """Wheel magnetic encoder data."""
     return {"Encoder": _reader.Encoder(f"{pattern}_90_*")}
 
->>>>>>> 75120eb9
 
 def environment(pattern):
     """Metadata for environment mode and subjects."""
@@ -41,17 +29,6 @@
 
 def environment_state(pattern):
     """Environment state log."""
-<<<<<<< HEAD
-    return { "EnvironmentState": _reader.Csv(f"{pattern}_EnvironmentState_*", ['state']) }
-
-def subject_state(pattern):
-    """Subject state log."""
-    return { "SubjectState": _reader.Subject(f"{pattern}_SubjectState_*") }
-
-def messageLog(pattern):
-    """Message log data."""
-    return { "MessageLog": _reader.Log(f"{pattern}_MessageLog_*") }
-=======
     return {"EnvironmentState": _reader.Csv(f"{pattern}_EnvironmentState_*", ["state"])}
 
 
@@ -64,7 +41,6 @@
     """Message log data."""
     return {"MessageLog": _reader.Log(f"{pattern}_MessageLog_*")}
 
->>>>>>> 75120eb9
 
 def metadata(pattern):
     """Metadata for acquisition epochs."""
