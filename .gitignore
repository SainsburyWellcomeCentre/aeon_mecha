--- conflicted
+++ resolved
@@ -1,13 +1,3 @@
-<<<<<<< HEAD
-__pycache__/
-scratch/
-build/
-dist/
-*.egg-info/
-.idea/
-.vscode/
-*checkpoint.ipynb
-=======
 # Byte-compiled / optimized / DLL files
 __pycache__/
 
@@ -19,12 +9,11 @@
 !docker/template.env
 **/*.env
 
-
 # datajoint
 dj_local_conf.json
 
 # IDE
-.vscode/*
+.vscode/
 *.code-workspace
 .idea/
 **/*.ipynb_checkpoints
@@ -33,5 +22,4 @@
 **/.DS_Store
 log*.txt
 scratch/
-scratch*.py
->>>>>>> 41ce4eb7
+scratch*.py