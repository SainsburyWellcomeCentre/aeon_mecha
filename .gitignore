--- conflicted
+++ resolved
@@ -1,17 +1,8 @@
-<<<<<<< HEAD
-__pycache__/
-scratch/
-build/
-dist/
-*.egg-info/
-.idea/
-.vscode/
-*checkpoint.ipynb
-=======
 # Byte-compiled / optimized / DLL files
 __pycache__/
 *.py[cod]
 *$py.class
+bin/
 
 # C extensions
 *.so
@@ -81,6 +72,7 @@
 
 # Jupyter Notebook
 .ipynb_checkpoints
+*checkpoint.ipynb
 
 # pyenv
 .python-version
@@ -121,4 +113,13 @@
 **/.#*
 
 docker-compose.y*ml
->>>>>>> b6b72b4e
+
+# vscode
+.vscode/*
+*.code-workspace
+
+# misc
+**/.DS_Store
+log*.txt
+scratch/
+scratch*.py